import { createAnthropic } from "@ai-sdk/anthropic";
import { createGoogleGenerativeAI } from "@ai-sdk/google";
import { createMistral } from "@ai-sdk/mistral";
import { createGroq } from "@ai-sdk/groq";
import { createOpenAI } from "@ai-sdk/openai";
import { RecursiveCharacterTextSplitter } from "langchain/text_splitter";
import {
    generateObject as aiGenerateObject,
    generateText as aiGenerateText,
    CoreTool,
    GenerateObjectResult,
    StepResult as AIStepResult,
} from "ai";
import { Buffer } from "buffer";
import { createOllama } from "ollama-ai-provider";
import OpenAI from "openai";
import { encodingForModel, TiktokenModel } from "js-tiktoken";
import { AutoTokenizer } from "@huggingface/transformers";
import Together from "together-ai";
import { ZodSchema } from "zod";
import { elizaLogger } from "./index.ts";
import {
    models,
    getModelSettings,
    getImageModelSettings,
    getEndpoint,
} from "./models.ts";
import {
    parseBooleanFromText,
    parseJsonArrayFromText,
    parseJSONObjectFromText,
    parseShouldRespondFromText,
    parseActionResponseFromText,
} from "./parsing.ts";
import settings from "./settings.ts";
import {
    Content,
    IAgentRuntime,
    IImageDescriptionService,
    ITextGenerationService,
    ModelClass,
    ModelProviderName,
    ServiceType,
    ActionResponse,
    IVerifiableInferenceAdapter,
    VerifiableInferenceOptions,
    VerifiableInferenceResult,
    //VerifiableInferenceProvider,
    TelemetrySettings,
    TokenizerType,
} from "./types.ts";
import { fal } from "@fal-ai/client";
<<<<<<< HEAD
=======
import { tavily } from "@tavily/core";
import BigNumber from "bignumber.js";
import {createPublicClient, http} from "viem";
>>>>>>> 5130e629

type Tool = CoreTool<any, any>;
type StepResult = AIStepResult<any>;

/**
 * Trims the provided text context to a specified token limit using a tokenizer model and type.
 *
 * The function dynamically determines the truncation method based on the tokenizer settings
 * provided by the runtime. If no tokenizer settings are defined, it defaults to using the
 * TikToken truncation method with the "gpt-4o" model.
 *
 * @async
 * @function trimTokens
 * @param {string} context - The text to be tokenized and trimmed.
 * @param {number} maxTokens - The maximum number of tokens allowed after truncation.
 * @param {IAgentRuntime} runtime - The runtime interface providing tokenizer settings.
 *
 * @returns {Promise<string>} A promise that resolves to the trimmed text.
 *
 * @throws {Error} Throws an error if the runtime settings are invalid or missing required fields.
 *
 * @example
 * const trimmedText = await trimTokens("This is an example text", 50, runtime);
 * console.log(trimmedText); // Output will be a truncated version of the input text.
 */
export async function trimTokens(
    context: string,
    maxTokens: number,
    runtime: IAgentRuntime
) {
    if (!context) return "";
    if (maxTokens <= 0) throw new Error("maxTokens must be positive");

    const tokenizerModel = runtime.getSetting("TOKENIZER_MODEL");
    const tokenizerType = runtime.getSetting("TOKENIZER_TYPE");

    if (!tokenizerModel || !tokenizerType) {
        // Default to TikToken truncation using the "gpt-4o" model if tokenizer settings are not defined
        return truncateTiktoken("gpt-4o", context, maxTokens);
    }

    // Choose the truncation method based on tokenizer type
    if (tokenizerType === TokenizerType.Auto) {
        return truncateAuto(tokenizerModel, context, maxTokens);
    }

    if (tokenizerType === TokenizerType.TikToken) {
        return truncateTiktoken(
            tokenizerModel as TiktokenModel,
            context,
            maxTokens
        );
    }

    elizaLogger.warn(`Unsupported tokenizer type: ${tokenizerType}`);
    return truncateTiktoken("gpt-4o", context, maxTokens);
}

async function truncateAuto(
    modelPath: string,
    context: string,
    maxTokens: number
) {
    try {
        const tokenizer = await AutoTokenizer.from_pretrained(modelPath);
        const tokens = tokenizer.encode(context);

        // If already within limits, return unchanged
        if (tokens.length <= maxTokens) {
            return context;
        }

        // Keep the most recent tokens by slicing from the end
        const truncatedTokens = tokens.slice(-maxTokens);

        // Decode back to text - js-tiktoken decode() returns a string directly
        return tokenizer.decode(truncatedTokens);
    } catch (error) {
        elizaLogger.error("Error in trimTokens:", error);
        // Return truncated string if tokenization fails
        return context.slice(-maxTokens * 4); // Rough estimate of 4 chars per token
    }
}

async function truncateTiktoken(
    model: TiktokenModel,
    context: string,
    maxTokens: number
) {
    try {
        const encoding = encodingForModel(model);

        // Encode the text into tokens
        const tokens = encoding.encode(context);

        // If already within limits, return unchanged
        if (tokens.length <= maxTokens) {
            return context;
        }

        // Keep the most recent tokens by slicing from the end
        const truncatedTokens = tokens.slice(-maxTokens);

        // Decode back to text - js-tiktoken decode() returns a string directly
        return encoding.decode(truncatedTokens);
    } catch (error) {
        elizaLogger.error("Error in trimTokens:", error);
        // Return truncated string if tokenization fails
        return context.slice(-maxTokens * 4); // Rough estimate of 4 chars per token
    }
}

/**
 * Get OnChain EternalAI System Prompt
 * @returns System Prompt
 */
async function getOnChainEternalAISystemPrompt(runtime: IAgentRuntime): Promise<string> | undefined {
    const agentId = runtime.getSetting("ETERNALAI_AGENT_ID")
    const providerUrl = runtime.getSetting("ETERNALAI_RPC_URL");
    const contractAddress = runtime.getSetting("ETERNALAI_AGENT_CONTRACT_ADDRESS");
    if (agentId && providerUrl && contractAddress) {
        // get on-chain system-prompt
        const contractABI = [{"inputs": [{"internalType": "uint256", "name": "_agentId", "type": "uint256"}], "name": "getAgentSystemPrompt", "outputs": [{"internalType": "bytes[]", "name": "","type": "bytes[]"}], "stateMutability": "view", "type": "function"}];

        const publicClient = createPublicClient({
            transport: http(providerUrl),
        });

        try {
            const validAddress: `0x${string}` = contractAddress as `0x${string}`;
            const result = await publicClient.readContract({
                address: validAddress,
                abi: contractABI,
                functionName: "getAgentSystemPrompt",
                args: [new BigNumber(agentId)],
            });
            if (result) {
                elizaLogger.info('on-chain system-prompt response', result[0]);
                const value = result[0].toString().replace("0x", "");
                let content = Buffer.from(value, 'hex').toString('utf-8');
                elizaLogger.info('on-chain system-prompt', content);
                return await fetchEternalAISystemPrompt(runtime, content)
            } else {
                return undefined;
            }
        } catch (error) {
            elizaLogger.error(error);
            elizaLogger.error('err', error);
        }
    }
    return undefined;
}

/**
 * Fetch EternalAI System Prompt
 * @returns System Prompt
 */
async function fetchEternalAISystemPrompt(runtime: IAgentRuntime, content: string): Promise<string> | undefined {
    const IPFS = "ipfs://"
    const containsSubstring: boolean = content.includes(IPFS);
    if (containsSubstring) {

        const lightHouse = content.replace(IPFS, "https://gateway.lighthouse.storage/ipfs/");
        elizaLogger.info("fetch lightHouse", lightHouse)
        const responseLH = await fetch(lightHouse, {
            method: "GET",
        });
        elizaLogger.info("fetch lightHouse resp", responseLH)
        if (responseLH.ok) {
            const data = await responseLH.text();
            return data;
        } else {
            const gcs = content.replace(IPFS, "https://cdn.eternalai.org/upload/")
            elizaLogger.info("fetch gcs", gcs)
            const responseGCS = await fetch(gcs, {
                method: "GET",
            });
            elizaLogger.info("fetch lightHouse gcs", responseGCS)
            if (responseGCS.ok) {
                const data = await responseGCS.text();
                return data;
            } else {
                throw new Error("invalid on-chain system prompt")
            }
            return undefined
        }
    } else {
        return content;
    }
}

/**
 * Gets the Cloudflare Gateway base URL for a specific provider if enabled
 * @param runtime The runtime environment
 * @param provider The model provider name
 * @returns The Cloudflare Gateway base URL if enabled, undefined otherwise
 */
function getCloudflareGatewayBaseURL(runtime: IAgentRuntime, provider: string): string | undefined {
    const isCloudflareEnabled = runtime.getSetting("CLOUDFLARE_GW_ENABLED") === "true";
    const cloudflareAccountId = runtime.getSetting("CLOUDFLARE_AI_ACCOUNT_ID");
    const cloudflareGatewayId = runtime.getSetting("CLOUDFLARE_AI_GATEWAY_ID");

    elizaLogger.debug("Cloudflare Gateway Configuration:", {
        isEnabled: isCloudflareEnabled,
        hasAccountId: !!cloudflareAccountId,
        hasGatewayId: !!cloudflareGatewayId,
        provider: provider
    });

    if (!isCloudflareEnabled) {
        elizaLogger.debug("Cloudflare Gateway is not enabled");
        return undefined;
    }

    if (!cloudflareAccountId) {
        elizaLogger.warn("Cloudflare Gateway is enabled but CLOUDFLARE_AI_ACCOUNT_ID is not set");
        return undefined;
    }

    if (!cloudflareGatewayId) {
        elizaLogger.warn("Cloudflare Gateway is enabled but CLOUDFLARE_AI_GATEWAY_ID is not set");
        return undefined;
    }

    const baseURL = `https://gateway.ai.cloudflare.com/v1/${cloudflareAccountId}/${cloudflareGatewayId}/${provider.toLowerCase()}`;
    elizaLogger.info("Using Cloudflare Gateway:", {
        provider,
        baseURL,
        accountId: cloudflareAccountId,
        gatewayId: cloudflareGatewayId
    });

    return baseURL;
}

/**
 * Send a message to the model for a text generateText - receive a string back and parse how you'd like
 * @param opts - The options for the generateText request.
 * @param opts.context The context of the message to be completed.
 * @param opts.stop A list of strings to stop the generateText at.
 * @param opts.model The model to use for generateText.
 * @param opts.frequency_penalty The frequency penalty to apply to the generateText.
 * @param opts.presence_penalty The presence penalty to apply to the generateText.
 * @param opts.temperature The temperature to apply to the generateText.
 * @param opts.max_context_length The maximum length of the context to apply to the generateText.
 * @returns The completed message.
 */

export async function generateText({
    runtime,
    context,
    modelClass,
    tools = {},
    onStepFinish,
    maxSteps = 1,
    stop,
    customSystemPrompt,
    verifiableInference = process.env.VERIFIABLE_INFERENCE_ENABLED === "true",
    verifiableInferenceOptions,
}: {
    runtime: IAgentRuntime;
    context: string;
    modelClass: ModelClass;
    tools?: Record<string, Tool>;
    onStepFinish?: (event: StepResult) => Promise<void> | void;
    maxSteps?: number;
    stop?: string[];
    customSystemPrompt?: string;
    verifiableInference?: boolean;
    verifiableInferenceAdapter?: IVerifiableInferenceAdapter;
    verifiableInferenceOptions?: VerifiableInferenceOptions;
}): Promise<string> {
    if (!context) {
        console.error("generateText context is empty");
        return "";
    }

    elizaLogger.log("Generating text...");

    elizaLogger.info("Generating text with options:", {
        modelProvider: runtime.modelProvider,
        model: modelClass,
        verifiableInference,
    });
    elizaLogger.log("Using provider:", runtime.modelProvider);
    // If verifiable inference is requested and adapter is provided, use it
    if (verifiableInference && runtime.verifiableInferenceAdapter) {
        elizaLogger.log(
            "Using verifiable inference adapter:",
            runtime.verifiableInferenceAdapter
        );
        try {
            const result: VerifiableInferenceResult =
                await runtime.verifiableInferenceAdapter.generateText(
                    context,
                    modelClass,
                    verifiableInferenceOptions
                );
            elizaLogger.log("Verifiable inference result:", result);
            // Verify the proof
            const isValid =
                await runtime.verifiableInferenceAdapter.verifyProof(result);
            if (!isValid) {
                throw new Error("Failed to verify inference proof");
            }

            return result.text;
        } catch (error) {
            elizaLogger.error("Error in verifiable inference:", error);
            throw error;
        }
    }

    const provider = runtime.modelProvider;
    elizaLogger.debug("Provider settings:", {
        provider,
        hasRuntime: !!runtime,
        runtimeSettings: {
            CLOUDFLARE_GW_ENABLED: runtime.getSetting("CLOUDFLARE_GW_ENABLED"),
            CLOUDFLARE_AI_ACCOUNT_ID: runtime.getSetting("CLOUDFLARE_AI_ACCOUNT_ID"),
            CLOUDFLARE_AI_GATEWAY_ID: runtime.getSetting("CLOUDFLARE_AI_GATEWAY_ID")
        }
    });

    const endpoint =
        runtime.character.modelEndpointOverride || getEndpoint(provider);
    const modelSettings = getModelSettings(runtime.modelProvider, modelClass);
    let model = modelSettings.name;

    // allow character.json settings => secrets to override models
    // FIXME: add MODEL_MEDIUM support
    switch (provider) {
        // if runtime.getSetting("LLAMACLOUD_MODEL_LARGE") is true and modelProvider is LLAMACLOUD, then use the large model
        case ModelProviderName.LLAMACLOUD:
            {
                switch (modelClass) {
                    case ModelClass.LARGE:
                        {
                            model =
                                runtime.getSetting("LLAMACLOUD_MODEL_LARGE") ||
                                model;
                        }
                        break;
                    case ModelClass.SMALL:
                        {
                            model =
                                runtime.getSetting("LLAMACLOUD_MODEL_SMALL") ||
                                model;
                        }
                        break;
                }
            }
            break;
        case ModelProviderName.TOGETHER:
            {
                switch (modelClass) {
                    case ModelClass.LARGE:
                        {
                            model =
                                runtime.getSetting("TOGETHER_MODEL_LARGE") ||
                                model;
                        }
                        break;
                    case ModelClass.SMALL:
                        {
                            model =
                                runtime.getSetting("TOGETHER_MODEL_SMALL") ||
                                model;
                        }
                        break;
                }
            }
            break;
        case ModelProviderName.OPENROUTER:
            {
                switch (modelClass) {
                    case ModelClass.LARGE:
                        {
                            model =
                                runtime.getSetting("LARGE_OPENROUTER_MODEL") ||
                                model;
                        }
                        break;
                    case ModelClass.SMALL:
                        {
                            model =
                                runtime.getSetting("SMALL_OPENROUTER_MODEL") ||
                                model;
                        }
                        break;
                }
            }
            break;
    }

    elizaLogger.info("Selected model:", model);

    const modelConfiguration = runtime.character?.settings?.modelConfig;
    const temperature =
        modelConfiguration?.temperature || modelSettings.temperature;
    const frequency_penalty =
        modelConfiguration?.frequency_penalty ||
        modelSettings.frequency_penalty;
    const presence_penalty =
        modelConfiguration?.presence_penalty || modelSettings.presence_penalty;
    const max_context_length =
        modelConfiguration?.maxInputTokens || modelSettings.maxInputTokens;
    const max_response_length =
        modelConfiguration?.max_response_length ||
        modelSettings.maxOutputTokens;
    const experimental_telemetry =
        modelConfiguration?.experimental_telemetry ||
        modelSettings.experimental_telemetry;

    const apiKey = runtime.token;

    try {
        elizaLogger.debug(
            `Trimming context to max length of ${max_context_length} tokens.`
        );

        context = await trimTokens(context, max_context_length, runtime);

        let response: string;

        const _stop = stop || modelSettings.stop;
        elizaLogger.debug(
            `Using provider: ${provider}, model: ${model}, temperature: ${temperature}, max response length: ${max_response_length}`
        );

        switch (provider) {
            // OPENAI & LLAMACLOUD shared same structure.
            case ModelProviderName.OPENAI:
            case ModelProviderName.ALI_BAILIAN:
            case ModelProviderName.VOLENGINE:
            case ModelProviderName.LLAMACLOUD:
            case ModelProviderName.NANOGPT:
            case ModelProviderName.HYPERBOLIC:
            case ModelProviderName.TOGETHER:
            case ModelProviderName.NINETEEN_AI:
            case ModelProviderName.AKASH_CHAT_API: {
                elizaLogger.debug("Initializing OpenAI model with Cloudflare check");
                const baseURL = getCloudflareGatewayBaseURL(runtime, 'openai') || endpoint;

                //elizaLogger.debug("OpenAI baseURL result:", { baseURL });
                const openai = createOpenAI({
                    apiKey,
                    baseURL,
                    fetch: runtime.fetch,
                });

                const { text: openaiResponse } = await aiGenerateText({
                    model: openai.languageModel(model),
                    prompt: context,
                    system:
                        runtime.character.system ??
                        settings.SYSTEM_PROMPT ??
                        undefined,
                    tools: tools,
                    onStepFinish: onStepFinish,
                    maxSteps: maxSteps,
                    temperature: temperature,
                    maxTokens: max_response_length,
                    frequencyPenalty: frequency_penalty,
                    presencePenalty: presence_penalty,
                    experimental_telemetry: experimental_telemetry,
                });

                response = openaiResponse;
                console.log("Received response from OpenAI model.");
                break;
            }

            case ModelProviderName.ETERNALAI: {
                elizaLogger.debug("Initializing EternalAI model.");
                const openai = createOpenAI({
                    apiKey,
                    baseURL: endpoint,
                    fetch: async (url: string, options: any) => {
                        const chain_id =
                            runtime.getSetting("ETERNALAI_CHAIN_ID") || "45762";
                        if (options?.body) {
                            const body = JSON.parse(options.body);
                            body.chain_id = chain_id;
                            options.body = JSON.stringify(body);
                        }
                        const fetching = await runtime.fetch(url, options);
                        if (
                            parseBooleanFromText(
                                runtime.getSetting("ETERNALAI_LOG")
                            )
                        ) {
                            elizaLogger.info(
                                "Request data: ",
                                JSON.stringify(options, null, 2)
                            );
                            const clonedResponse = fetching.clone();
                            try {
                                clonedResponse.json().then((data) => {
                                    elizaLogger.info(
                                        "Response data: ",
                                        JSON.stringify(data, null, 2)
                                    );
                                });
                            } catch (e) {
                                elizaLogger.debug(e);
                            }
                        }
                        return fetching;
                    },
                });

                let system_prompt = runtime.character.system ?? settings.SYSTEM_PROMPT ?? undefined;
                try {
                    const on_chain_system_prompt = await getOnChainEternalAISystemPrompt(runtime);
                    if (!on_chain_system_prompt) {
                        elizaLogger.error(new Error("invalid on_chain_system_prompt"))
                    } else {
                        system_prompt = on_chain_system_prompt
                        elizaLogger.info("new on-chain system prompt", system_prompt)
                    }
                } catch (e) {
                    elizaLogger.error(e)
                }

                const { text: openaiResponse } = await aiGenerateText({
                    model: openai.languageModel(model),
                    prompt: context,
                    system: system_prompt,
                    temperature: temperature,
                    maxTokens: max_response_length,
                    frequencyPenalty: frequency_penalty,
                    presencePenalty: presence_penalty,
                });

                response = openaiResponse;
                elizaLogger.debug("Received response from EternalAI model.");
                break;
            }

            case ModelProviderName.GOOGLE: {
                const google = createGoogleGenerativeAI({
                    apiKey,
                    fetch: runtime.fetch,
                });

                const { text: googleResponse } = await aiGenerateText({
                    model: google(model),
                    prompt: context,
                    system:
                        runtime.character.system ??
                        settings.SYSTEM_PROMPT ??
                        undefined,
                    tools: tools,
                    onStepFinish: onStepFinish,
                    maxSteps: maxSteps,
                    temperature: temperature,
                    maxTokens: max_response_length,
                    frequencyPenalty: frequency_penalty,
                    presencePenalty: presence_penalty,
                    experimental_telemetry: experimental_telemetry,
                });

                response = googleResponse;
                elizaLogger.debug("Received response from Google model.");
                break;
            }

            case ModelProviderName.MISTRAL: {
                const mistral = createMistral();

                const { text: mistralResponse } = await aiGenerateText({
                    model: mistral(model),
                    prompt: context,
                    system:
                        runtime.character.system ??
                        settings.SYSTEM_PROMPT ??
                        undefined,
                    temperature: temperature,
                    maxTokens: max_response_length,
                    frequencyPenalty: frequency_penalty,
                    presencePenalty: presence_penalty,
                });

                response = mistralResponse;
                elizaLogger.debug("Received response from Mistral model.");
                break;
            }

            case ModelProviderName.ANTHROPIC: {
                elizaLogger.debug("Initializing Anthropic model with Cloudflare check");
                const baseURL = getCloudflareGatewayBaseURL(runtime, 'anthropic') || "https://api.anthropic.com/v1";
                elizaLogger.debug("Anthropic baseURL result:", { baseURL });

                const anthropic = createAnthropic({ apiKey, baseURL, fetch: runtime.fetch });
                const { text: anthropicResponse } = await aiGenerateText({
                    model: anthropic.languageModel(model),
                    prompt: context,
                    system:
                        runtime.character.system ??
                        settings.SYSTEM_PROMPT ??
                        undefined,
                    tools: tools,
                    onStepFinish: onStepFinish,
                    maxSteps: maxSteps,
                    temperature: temperature,
                    maxTokens: max_response_length,
                    frequencyPenalty: frequency_penalty,
                    presencePenalty: presence_penalty,
                    experimental_telemetry: experimental_telemetry,
                });

                response = anthropicResponse;
                elizaLogger.debug("Received response from Anthropic model.");
                break;
            }

            case ModelProviderName.CLAUDE_VERTEX: {
                elizaLogger.debug("Initializing Claude Vertex model.");

                const anthropic = createAnthropic({
                    apiKey,
                    fetch: runtime.fetch,
                });

                const { text: anthropicResponse } = await aiGenerateText({
                    model: anthropic.languageModel(model),
                    prompt: context,
                    system:
                        runtime.character.system ??
                        settings.SYSTEM_PROMPT ??
                        undefined,
                    tools: tools,
                    onStepFinish: onStepFinish,
                    maxSteps: maxSteps,
                    temperature: temperature,
                    maxTokens: max_response_length,
                    frequencyPenalty: frequency_penalty,
                    presencePenalty: presence_penalty,
                    experimental_telemetry: experimental_telemetry,
                });

                response = anthropicResponse;
                elizaLogger.debug(
                    "Received response from Claude Vertex model."
                );
                break;
            }

            case ModelProviderName.GROK: {
                elizaLogger.debug("Initializing Grok model.");
                const grok = createOpenAI({
                    apiKey,
                    baseURL: endpoint,
                    fetch: runtime.fetch,
                });

                const { text: grokResponse } = await aiGenerateText({
                    model: grok.languageModel(model, {
                        parallelToolCalls: false,
                    }),
                    prompt: context,
                    system:
                        runtime.character.system ??
                        settings.SYSTEM_PROMPT ??
                        undefined,
                    tools: tools,
                    onStepFinish: onStepFinish,
                    maxSteps: maxSteps,
                    temperature: temperature,
                    maxTokens: max_response_length,
                    frequencyPenalty: frequency_penalty,
                    presencePenalty: presence_penalty,
                    experimental_telemetry: experimental_telemetry,
                });

                response = grokResponse;
                elizaLogger.debug("Received response from Grok model.");
                break;
            }

            case ModelProviderName.GROQ: {
                elizaLogger.debug("Initializing Groq model with Cloudflare check");
                const baseURL = getCloudflareGatewayBaseURL(runtime, 'groq');
                elizaLogger.debug("Groq baseURL result:", { baseURL });
                const groq = createGroq({ apiKey, fetch: runtime.fetch, baseURL });

                const { text: groqResponse } = await aiGenerateText({
                    model: groq.languageModel(model),
                    prompt: context,
                    temperature,
                    system:
                        runtime.character.system ??
                        settings.SYSTEM_PROMPT ??
                        undefined,
                    tools,
                    onStepFinish: onStepFinish,
                    maxSteps,
                    maxTokens: max_response_length,
                    frequencyPenalty: frequency_penalty,
                    presencePenalty: presence_penalty,
                    experimental_telemetry,
                });

                response = groqResponse;
                elizaLogger.debug("Received response from Groq model.");
                break;
            }

            case ModelProviderName.LLAMALOCAL: {
                elizaLogger.debug(
                    "Using local Llama model for text completion."
                );
                const textGenerationService =
                    runtime.getService<ITextGenerationService>(
                        ServiceType.TEXT_GENERATION
                    );

                if (!textGenerationService) {
                    throw new Error("Text generation service not found");
                }

                response = await textGenerationService.queueTextCompletion(
                    context,
                    temperature,
                    _stop,
                    frequency_penalty,
                    presence_penalty,
                    max_response_length
                );
                elizaLogger.debug("Received response from local Llama model.");
                break;
            }

            case ModelProviderName.REDPILL: {
                elizaLogger.debug("Initializing RedPill model.");
                const serverUrl = getEndpoint(provider);
                const openai = createOpenAI({
                    apiKey,
                    baseURL: serverUrl,
                    fetch: runtime.fetch,
                });

                const { text: redpillResponse } = await aiGenerateText({
                    model: openai.languageModel(model),
                    prompt: context,
                    temperature: temperature,
                    system:
                        runtime.character.system ??
                        settings.SYSTEM_PROMPT ??
                        undefined,
                    tools: tools,
                    onStepFinish: onStepFinish,
                    maxSteps: maxSteps,
                    maxTokens: max_response_length,
                    frequencyPenalty: frequency_penalty,
                    presencePenalty: presence_penalty,
                    experimental_telemetry: experimental_telemetry,
                });

                response = redpillResponse;
                elizaLogger.debug("Received response from redpill model.");
                break;
            }

            case ModelProviderName.OPENROUTER: {
                elizaLogger.debug("Initializing OpenRouter model.");
                const serverUrl = getEndpoint(provider);
                const openrouter = createOpenAI({
                    apiKey,
                    baseURL: serverUrl,
                    fetch: runtime.fetch,
                });

                const { text: openrouterResponse } = await aiGenerateText({
                    model: openrouter.languageModel(model),
                    prompt: context,
                    temperature: temperature,
                    system:
                        runtime.character.system ??
                        settings.SYSTEM_PROMPT ??
                        undefined,
                    tools: tools,
                    onStepFinish: onStepFinish,
                    maxSteps: maxSteps,
                    maxTokens: max_response_length,
                    frequencyPenalty: frequency_penalty,
                    presencePenalty: presence_penalty,
                    experimental_telemetry: experimental_telemetry,
                });

                response = openrouterResponse;
                elizaLogger.debug("Received response from OpenRouter model.");
                break;
            }

            case ModelProviderName.OLLAMA:
                {
                    elizaLogger.debug("Initializing Ollama model.");

                    const ollamaProvider = createOllama({
                        baseURL: getEndpoint(provider) + "/api",
                        fetch: runtime.fetch,
                    });
                    const ollama = ollamaProvider(model);

                    elizaLogger.debug("****** MODEL\n", model);

                    const { text: ollamaResponse } = await aiGenerateText({
                        model: ollama,
                        prompt: context,
                        tools: tools,
                        onStepFinish: onStepFinish,
                        temperature: temperature,
                        maxSteps: maxSteps,
                        maxTokens: max_response_length,
                        frequencyPenalty: frequency_penalty,
                        presencePenalty: presence_penalty,
                        experimental_telemetry: experimental_telemetry,
                    });

                    response = ollamaResponse;
                }
                elizaLogger.debug("Received response from Ollama model.");
                break;

            case ModelProviderName.HEURIST: {
                elizaLogger.debug("Initializing Heurist model.");
                const heurist = createOpenAI({
                    apiKey: apiKey,
                    baseURL: endpoint,
                    fetch: runtime.fetch,
                });

                const { text: heuristResponse } = await aiGenerateText({
                    model: heurist.languageModel(model),
                    prompt: context,
                    system:
                        customSystemPrompt ??
                        runtime.character.system ??
                        settings.SYSTEM_PROMPT ??
                        undefined,
                    tools: tools,
                    onStepFinish: onStepFinish,
                    temperature: temperature,
                    maxTokens: max_response_length,
                    maxSteps: maxSteps,
                    frequencyPenalty: frequency_penalty,
                    presencePenalty: presence_penalty,
                    experimental_telemetry: experimental_telemetry,
                });

                response = heuristResponse;
                elizaLogger.debug("Received response from Heurist model.");
                break;
            }
            case ModelProviderName.GAIANET: {
                elizaLogger.debug("Initializing GAIANET model.");

                var baseURL = getEndpoint(provider);
                if (!baseURL) {
                    switch (modelClass) {
                        case ModelClass.SMALL:
                            baseURL =
                                settings.SMALL_GAIANET_SERVER_URL ||
                                "https://llama3b.gaia.domains/v1";
                            break;
                        case ModelClass.MEDIUM:
                            baseURL =
                                settings.MEDIUM_GAIANET_SERVER_URL ||
                                "https://llama8b.gaia.domains/v1";
                            break;
                        case ModelClass.LARGE:
                            baseURL =
                                settings.LARGE_GAIANET_SERVER_URL ||
                                "https://qwen72b.gaia.domains/v1";
                            break;
                    }
                }

                elizaLogger.debug("Using GAIANET model with baseURL:", baseURL);

                const openai = createOpenAI({
                    apiKey,
                    baseURL: endpoint,
                    fetch: runtime.fetch,
                });

                const { text: openaiResponse } = await aiGenerateText({
                    model: openai.languageModel(model),
                    prompt: context,
                    system:
                        runtime.character.system ??
                        settings.SYSTEM_PROMPT ??
                        undefined,
                    tools: tools,
                    onStepFinish: onStepFinish,
                    maxSteps: maxSteps,
                    temperature: temperature,
                    maxTokens: max_response_length,
                    frequencyPenalty: frequency_penalty,
                    presencePenalty: presence_penalty,
                    experimental_telemetry: experimental_telemetry,
                });

                response = openaiResponse;
                elizaLogger.debug("Received response from GAIANET model.");
                break;
            }

            case ModelProviderName.GALADRIEL: {
                elizaLogger.debug("Initializing Galadriel model.");
                const headers = {};
                const fineTuneApiKey = runtime.getSetting(
                    "GALADRIEL_FINE_TUNE_API_KEY"
                );
                if (fineTuneApiKey) {
                    headers["Fine-Tune-Authentication"] = fineTuneApiKey;
                }
                const galadriel = createOpenAI({
                    headers,
                    apiKey: apiKey,
                    baseURL: endpoint,
                    fetch: runtime.fetch,
                });

                const { text: galadrielResponse } = await aiGenerateText({
                    model: galadriel.languageModel(model),
                    prompt: context,
                    system:
                        runtime.character.system ??
                        settings.SYSTEM_PROMPT ??
                        undefined,
                    tools: tools,
                    onStepFinish: onStepFinish,
                    maxSteps: maxSteps,
                    temperature: temperature,
                    maxTokens: max_response_length,
                    frequencyPenalty: frequency_penalty,
                    presencePenalty: presence_penalty,
                    experimental_telemetry: experimental_telemetry,
                });

                response = galadrielResponse;
                elizaLogger.debug("Received response from Galadriel model.");
                break;
            }

            case ModelProviderName.INFERA: {
                elizaLogger.debug("Initializing Infera model.");

                const apiKey = settings.INFERA_API_KEY || runtime.token;

                const infera = createOpenAI({
                    apiKey,
                    baseURL: endpoint,
                    headers: {
                        api_key: apiKey,
                        "Content-Type": "application/json",
                    },
                });

                const { text: inferaResponse } = await aiGenerateText({
                    model: infera.languageModel(model),
                    prompt: context,
                    system:
                        runtime.character.system ??
                        settings.SYSTEM_PROMPT ??
                        undefined,
                    temperature: temperature,
                    maxTokens: max_response_length,
                    frequencyPenalty: frequency_penalty,
                    presencePenalty: presence_penalty,
                });
                response = inferaResponse;
                elizaLogger.debug("Received response from Infera model.");
                break;
            }

            case ModelProviderName.VENICE: {
                elizaLogger.debug("Initializing Venice model.");
                const venice = createOpenAI({
                    apiKey: apiKey,
                    baseURL: endpoint,
                });

                const { text: veniceResponse } = await aiGenerateText({
                    model: venice.languageModel(model),
                    prompt: context,
                    system:
                        runtime.character.system ??
                        settings.SYSTEM_PROMPT ??
                        undefined,
                    tools: tools,
                    onStepFinish: onStepFinish,
                    temperature: temperature,
                    maxSteps: maxSteps,
                    maxTokens: max_response_length,
                });

                response = veniceResponse;
                elizaLogger.debug("Received response from Venice model.");
                break;
            }

            case ModelProviderName.DEEPSEEK: {
                elizaLogger.debug("Initializing Deepseek model.");
                const serverUrl = models[provider].endpoint;
                const deepseek = createOpenAI({
                    apiKey,
                    baseURL: serverUrl,
                    fetch: runtime.fetch,
                });

                const { text: deepseekResponse } = await aiGenerateText({
                    model: deepseek.languageModel(model),
                    prompt: context,
                    temperature: temperature,
                    system:
                        runtime.character.system ??
                        settings.SYSTEM_PROMPT ??
                        undefined,
                    tools: tools,
                    onStepFinish: onStepFinish,
                    maxSteps: maxSteps,
                    maxTokens: max_response_length,
                    frequencyPenalty: frequency_penalty,
                    presencePenalty: presence_penalty,
                    experimental_telemetry: experimental_telemetry,
                });

                response = deepseekResponse;
                elizaLogger.debug("Received response from Deepseek model.");
                break;
            }

            default: {
                const errorMessage = `Unsupported provider: ${provider}`;
                elizaLogger.error(errorMessage);
                throw new Error(errorMessage);
            }
        }

        return response;
    } catch (error) {
        elizaLogger.error("Error in generateText:", error);
        throw error;
    }
}

/**
 * Sends a message to the model to determine if it should respond to the given context.
 * @param opts - The options for the generateText request
 * @param opts.context The context to evaluate for response
 * @param opts.stop A list of strings to stop the generateText at
 * @param opts.model The model to use for generateText
 * @param opts.frequency_penalty The frequency penalty to apply (0.0 to 2.0)
 * @param opts.presence_penalty The presence penalty to apply (0.0 to 2.0)
 * @param opts.temperature The temperature to control randomness (0.0 to 2.0)
 * @param opts.serverUrl The URL of the API server
 * @param opts.max_context_length Maximum allowed context length in tokens
 * @param opts.max_response_length Maximum allowed response length in tokens
 * @returns Promise resolving to "RESPOND", "IGNORE", "STOP" or null
 */
export async function generateShouldRespond({
    runtime,
    context,
    modelClass,
}: {
    runtime: IAgentRuntime;
    context: string;
    modelClass: ModelClass;
}): Promise<"RESPOND" | "IGNORE" | "STOP" | null> {
    let retryDelay = 1000;
    while (true) {
        try {
            elizaLogger.debug(
                "Attempting to generate text with context:",
                context
            );
            const response = await generateText({
                runtime,
                context,
                modelClass,
            });

            elizaLogger.debug("Received response from generateText:", response);
            const parsedResponse = parseShouldRespondFromText(response.trim());
            if (parsedResponse) {
                elizaLogger.debug("Parsed response:", parsedResponse);
                return parsedResponse;
            } else {
                elizaLogger.debug("generateShouldRespond no response");
            }
        } catch (error) {
            elizaLogger.error("Error in generateShouldRespond:", error);
            if (
                error instanceof TypeError &&
                error.message.includes("queueTextCompletion")
            ) {
                elizaLogger.error(
                    "TypeError: Cannot read properties of null (reading 'queueTextCompletion')"
                );
            }
        }

        elizaLogger.log(`Retrying in ${retryDelay}ms...`);
        await new Promise((resolve) => setTimeout(resolve, retryDelay));
        retryDelay *= 2;
    }
}

/**
 * Splits content into chunks of specified size with optional overlapping bleed sections
 * @param content - The text content to split into chunks
 * @param chunkSize - The maximum size of each chunk in tokens
 * @param bleed - Number of characters to overlap between chunks (default: 100)
 * @returns Promise resolving to array of text chunks with bleed sections
 */
export async function splitChunks(
    content: string,
    chunkSize: number = 512,
    bleed: number = 20
): Promise<string[]> {
    const textSplitter = new RecursiveCharacterTextSplitter({
        chunkSize: Number(chunkSize),
        chunkOverlap: Number(bleed),
    });

    return textSplitter.splitText(content);
}

/**
 * Sends a message to the model and parses the response as a boolean value
 * @param opts - The options for the generateText request
 * @param opts.context The context to evaluate for the boolean response
 * @param opts.stop A list of strings to stop the generateText at
 * @param opts.model The model to use for generateText
 * @param opts.frequency_penalty The frequency penalty to apply (0.0 to 2.0)
 * @param opts.presence_penalty The presence penalty to apply (0.0 to 2.0)
 * @param opts.temperature The temperature to control randomness (0.0 to 2.0)
 * @param opts.serverUrl The URL of the API server
 * @param opts.token The API token for authentication
 * @param opts.max_context_length Maximum allowed context length in tokens
 * @param opts.max_response_length Maximum allowed response length in tokens
 * @returns Promise resolving to a boolean value parsed from the model's response
 */
export async function generateTrueOrFalse({
    runtime,
    context = "",
    modelClass,
}: {
    runtime: IAgentRuntime;
    context: string;
    modelClass: ModelClass;
}): Promise<boolean> {
    let retryDelay = 1000;
    const modelSettings = getModelSettings(runtime.modelProvider, modelClass);
    const stop = Array.from(
        new Set([...(modelSettings.stop || []), ["\n"]])
    ) as string[];

    while (true) {
        try {
            const response = await generateText({
                stop,
                runtime,
                context,
                modelClass,
            });

            const parsedResponse = parseBooleanFromText(response.trim());
            if (parsedResponse !== null) {
                return parsedResponse;
            }
        } catch (error) {
            elizaLogger.error("Error in generateTrueOrFalse:", error);
        }

        await new Promise((resolve) => setTimeout(resolve, retryDelay));
        retryDelay *= 2;
    }
}

/**
 * Send a message to the model and parse the response as a string array
 * @param opts - The options for the generateText request
 * @param opts.context The context/prompt to send to the model
 * @param opts.stop Array of strings that will stop the model's generation if encountered
 * @param opts.model The language model to use
 * @param opts.frequency_penalty The frequency penalty to apply (0.0 to 2.0)
 * @param opts.presence_penalty The presence penalty to apply (0.0 to 2.0)
 * @param opts.temperature The temperature to control randomness (0.0 to 2.0)
 * @param opts.serverUrl The URL of the API server
 * @param opts.token The API token for authentication
 * @param opts.max_context_length Maximum allowed context length in tokens
 * @param opts.max_response_length Maximum allowed response length in tokens
 * @returns Promise resolving to an array of strings parsed from the model's response
 */
export async function generateTextArray({
    runtime,
    context,
    modelClass,
}: {
    runtime: IAgentRuntime;
    context: string;
    modelClass: ModelClass;
}): Promise<string[]> {
    if (!context) {
        elizaLogger.error("generateTextArray context is empty");
        return [];
    }
    let retryDelay = 1000;

    while (true) {
        try {
            const response = await generateText({
                runtime,
                context,
                modelClass,
            });

            const parsedResponse = parseJsonArrayFromText(response);
            if (parsedResponse) {
                return parsedResponse;
            }
        } catch (error) {
            elizaLogger.error("Error in generateTextArray:", error);
        }

        await new Promise((resolve) => setTimeout(resolve, retryDelay));
        retryDelay *= 2;
    }
}

export async function generateObjectDeprecated({
    runtime,
    context,
    modelClass,
}: {
    runtime: IAgentRuntime;
    context: string;
    modelClass: ModelClass;
}): Promise<any> {
    if (!context) {
        elizaLogger.error("generateObjectDeprecated context is empty");
        return null;
    }
    let retryDelay = 1000;

    while (true) {
        try {
            // this is slightly different than generateObjectArray, in that we parse object, not object array
            const response = await generateText({
                runtime,
                context,
                modelClass,
            });
            const parsedResponse = parseJSONObjectFromText(response);
            if (parsedResponse) {
                return parsedResponse;
            }
        } catch (error) {
            elizaLogger.error("Error in generateObject:", error);
        }

        await new Promise((resolve) => setTimeout(resolve, retryDelay));
        retryDelay *= 2;
    }
}

export async function generateObjectArray({
    runtime,
    context,
    modelClass,
}: {
    runtime: IAgentRuntime;
    context: string;
    modelClass: ModelClass;
}): Promise<any[]> {
    if (!context) {
        elizaLogger.error("generateObjectArray context is empty");
        return [];
    }
    let retryDelay = 1000;

    while (true) {
        try {
            const response = await generateText({
                runtime,
                context,
                modelClass,
            });

            const parsedResponse = parseJsonArrayFromText(response);
            if (parsedResponse) {
                return parsedResponse;
            }
        } catch (error) {
            elizaLogger.error("Error in generateTextArray:", error);
        }

        await new Promise((resolve) => setTimeout(resolve, retryDelay));
        retryDelay *= 2;
    }
}

/**
 * Send a message to the model for generateText.
 * @param opts - The options for the generateText request.
 * @param opts.context The context of the message to be completed.
 * @param opts.stop A list of strings to stop the generateText at.
 * @param opts.model The model to use for generateText.
 * @param opts.frequency_penalty The frequency penalty to apply to the generateText.
 * @param opts.presence_penalty The presence penalty to apply to the generateText.
 * @param opts.temperature The temperature to apply to the generateText.
 * @param opts.max_context_length The maximum length of the context to apply to the generateText.
 * @returns The completed message.
 */
export async function generateMessageResponse({
    runtime,
    context,
    modelClass,
}: {
    runtime: IAgentRuntime;
    context: string;
    modelClass: ModelClass;
}): Promise<Content> {
    const modelSettings = getModelSettings(runtime.modelProvider, modelClass);
    const max_context_length = modelSettings.maxInputTokens;

    context = await trimTokens(context, max_context_length, runtime);
    elizaLogger.debug("Context:", context);
    let retryLength = 1000; // exponential backoff
    while (true) {
        try {
            elizaLogger.log("Generating message response..");

            const response = await generateText({
                runtime,
                context,
                modelClass,
            });

            // try parsing the response as JSON, if null then try again
            const parsedContent = parseJSONObjectFromText(response) as Content;
            if (!parsedContent) {
                elizaLogger.debug("parsedContent is null, retrying");
                continue;
            }

            return parsedContent;
        } catch (error) {
            elizaLogger.error("ERROR:", error);
            // wait for 2 seconds
            retryLength *= 2;
            await new Promise((resolve) => setTimeout(resolve, retryLength));
            elizaLogger.debug("Retrying...");
        }
    }
}

export const generateImage = async (
    data: {
        prompt: string;
        width: number;
        height: number;
        count?: number;
        negativePrompt?: string;
        numIterations?: number;
        guidanceScale?: number;
        seed?: number;
        modelId?: string;
        jobId?: string;
        stylePreset?: string;
        hideWatermark?: boolean;
    },
    runtime: IAgentRuntime
): Promise<{
    success: boolean;
    data?: string[];
    error?: any;
}> => {
    const modelSettings = getImageModelSettings(runtime.imageModelProvider);
    const model = modelSettings.name;
    elizaLogger.info("Generating image with options:", {
        imageModelProvider: model,
    });

    const apiKey =
        runtime.imageModelProvider === runtime.modelProvider
            ? runtime.token
            : (() => {
                  // First try to match the specific provider
                  switch (runtime.imageModelProvider) {
                      case ModelProviderName.HEURIST:
                          return runtime.getSetting("HEURIST_API_KEY");
                      case ModelProviderName.TOGETHER:
                          return runtime.getSetting("TOGETHER_API_KEY");
                      case ModelProviderName.FAL:
                          return runtime.getSetting("FAL_API_KEY");
                      case ModelProviderName.OPENAI:
                          return runtime.getSetting("OPENAI_API_KEY");
                      case ModelProviderName.VENICE:
                          return runtime.getSetting("VENICE_API_KEY");
                      case ModelProviderName.LIVEPEER:
                          return runtime.getSetting("LIVEPEER_GATEWAY_URL");
                      default:
                          // If no specific match, try the fallback chain
                          return (
                              runtime.getSetting("HEURIST_API_KEY") ??
                              runtime.getSetting("NINETEEN_AI_API_KEY") ??
                              runtime.getSetting("TOGETHER_API_KEY") ??
                              runtime.getSetting("FAL_API_KEY") ??
                              runtime.getSetting("OPENAI_API_KEY") ??
                              runtime.getSetting("VENICE_API_KEY") ??
                              runtime.getSetting("LIVEPEER_GATEWAY_URL")
                          );
                  }
              })();
    try {
        if (runtime.imageModelProvider === ModelProviderName.HEURIST) {
            const response = await fetch(
                "http://sequencer.heurist.xyz/submit_job",
                {
                    method: "POST",
                    headers: {
                        Authorization: `Bearer ${apiKey}`,
                        "Content-Type": "application/json",
                    },
                    body: JSON.stringify({
                        job_id: data.jobId || crypto.randomUUID(),
                        model_input: {
                            SD: {
                                prompt: data.prompt,
                                neg_prompt: data.negativePrompt,
                                num_iterations: data.numIterations || 20,
                                width: data.width || 512,
                                height: data.height || 512,
                                guidance_scale: data.guidanceScale || 3,
                                seed: data.seed || -1,
                            },
                        },
                        model_id: model,
                        deadline: 60,
                        priority: 1,
                    }),
                }
            );

            if (!response.ok) {
                throw new Error(
                    `Heurist image generation failed: ${response.statusText}`
                );
            }

            const imageURL = await response.json();
            return { success: true, data: [imageURL] };
        } else if (
            runtime.imageModelProvider === ModelProviderName.TOGETHER ||
            // for backwards compat
            runtime.imageModelProvider === ModelProviderName.LLAMACLOUD
        ) {
            const together = new Together({ apiKey: apiKey as string });
            const response = await together.images.create({
                model: model,
                prompt: data.prompt,
                width: data.width,
                height: data.height,
                steps: modelSettings?.steps ?? 4,
                n: data.count,
            });

            // Add type assertion to handle the response properly
            const togetherResponse =
                response as unknown as TogetherAIImageResponse;

            if (
                !togetherResponse.data ||
                !Array.isArray(togetherResponse.data)
            ) {
                throw new Error("Invalid response format from Together AI");
            }

            // Rest of the code remains the same...
            const base64s = await Promise.all(
                togetherResponse.data.map(async (image) => {
                    if (!image.url) {
                        elizaLogger.error("Missing URL in image data:", image);
                        throw new Error("Missing URL in Together AI response");
                    }

                    // Fetch the image from the URL
                    const imageResponse = await fetch(image.url);
                    if (!imageResponse.ok) {
                        throw new Error(
                            `Failed to fetch image: ${imageResponse.statusText}`
                        );
                    }

                    // Convert to blob and then to base64
                    const blob = await imageResponse.blob();
                    const arrayBuffer = await blob.arrayBuffer();
                    const base64 = Buffer.from(arrayBuffer).toString("base64");

                    // Return with proper MIME type
                    return `data:image/jpeg;base64,${base64}`;
                })
            );

            if (base64s.length === 0) {
                throw new Error("No images generated by Together AI");
            }

            elizaLogger.debug(`Generated ${base64s.length} images`);
            return { success: true, data: base64s };
        } else if (runtime.imageModelProvider === ModelProviderName.FAL) {
            fal.config({
                credentials: apiKey as string,
            });

            // Prepare the input parameters according to their schema
            const input = {
                prompt: data.prompt,
                image_size: "square" as const,
                num_inference_steps: modelSettings?.steps ?? 50,
                guidance_scale: data.guidanceScale || 3.5,
                num_images: data.count,
                enable_safety_checker:
                    runtime.getSetting("FAL_AI_ENABLE_SAFETY_CHECKER") ===
                    "true",
                safety_tolerance: Number(
                    runtime.getSetting("FAL_AI_SAFETY_TOLERANCE") || "2"
                ),
                output_format: "png" as const,
                seed: data.seed ?? 6252023,
                ...(runtime.getSetting("FAL_AI_LORA_PATH")
                    ? {
                          loras: [
                              {
                                  path: runtime.getSetting("FAL_AI_LORA_PATH"),
                                  scale: 1,
                              },
                          ],
                      }
                    : {}),
            };

            // Subscribe to the model
            const result = await fal.subscribe(model, {
                input,
                logs: true,
                onQueueUpdate: (update) => {
                    if (update.status === "IN_PROGRESS") {
                        elizaLogger.info(update.logs.map((log) => log.message));
                    }
                },
            });

            // Convert the returned image URLs to base64 to match existing functionality
            const base64Promises = result.data.images.map(async (image) => {
                const response = await fetch(image.url);
                const blob = await response.blob();
                const buffer = await blob.arrayBuffer();
                const base64 = Buffer.from(buffer).toString("base64");
                return `data:${image.content_type};base64,${base64}`;
            });

            const base64s = await Promise.all(base64Promises);
            return { success: true, data: base64s };
        } else if (runtime.imageModelProvider === ModelProviderName.VENICE) {
            const response = await fetch(
                "https://api.venice.ai/api/v1/image/generate",
                {
                    method: "POST",
                    headers: {
                        Authorization: `Bearer ${apiKey}`,
                        "Content-Type": "application/json",
                    },
                    body: JSON.stringify({
                        model: model,
                        prompt: data.prompt,
                        negative_prompt: data.negativePrompt,
                        width: data.width,
                        height: data.height,
                        steps: data.numIterations,
                        seed: data.seed,
                        style_preset: data.stylePreset,
                        hide_watermark: data.hideWatermark,
                    }),
                }
            );

            const result = await response.json();

            if (!result.images || !Array.isArray(result.images)) {
                throw new Error("Invalid response format from Venice AI");
            }

            const base64s = result.images.map((base64String) => {
                if (!base64String) {
                    throw new Error(
                        "Empty base64 string in Venice AI response"
                    );
                }
                return `data:image/png;base64,${base64String}`;
            });

            return { success: true, data: base64s };
        } else if (
            runtime.imageModelProvider === ModelProviderName.NINETEEN_AI
        ) {
            const response = await fetch(
                "https://api.nineteen.ai/v1/text-to-image",
                {
                    method: "POST",
                    headers: {
                        Authorization: `Bearer ${apiKey}`,
                        "Content-Type": "application/json",
                    },
                    body: JSON.stringify({
                        model: model,
                        prompt: data.prompt,
                        negative_prompt: data.negativePrompt,
                        width: data.width,
                        height: data.height,
                        steps: data.numIterations,
                        cfg_scale: data.guidanceScale || 3,
                    }),
                }
            );

            const result = await response.json();

            if (!result.images || !Array.isArray(result.images)) {
                throw new Error("Invalid response format from Nineteen AI");
            }

            const base64s = result.images.map((base64String) => {
                if (!base64String) {
                    throw new Error(
                        "Empty base64 string in Nineteen AI response"
                    );
                }
                return `data:image/png;base64,${base64String}`;
            });

            return { success: true, data: base64s };
        } else if (runtime.imageModelProvider === ModelProviderName.LIVEPEER) {
            if (!apiKey) {
                throw new Error("Livepeer Gateway is not defined");
            }
            try {
                const baseUrl = new URL(apiKey);
                if (!baseUrl.protocol.startsWith("http")) {
                    throw new Error("Invalid Livepeer Gateway URL protocol");
                }
                const response = await fetch(
                    `${baseUrl.toString()}text-to-image`,
                    {
                        method: "POST",
                        headers: {
                            "Content-Type": "application/json",
                        },
                        body: JSON.stringify({
                            model_id: model,
                            prompt: data.prompt,
                            width: data.width || 1024,
                            height: data.height || 1024,
                        }),
                    }
                );
                const result = await response.json();
                if (!result.images?.length) {
                    throw new Error("No images generated");
                }
                const base64Images = await Promise.all(
                    result.images.map(async (image) => {
                        console.log("imageUrl console log", image.url);
                        let imageUrl;
                        if (image.url.includes("http")) {
                            imageUrl = image.url;
                        } else {
                            imageUrl = `${apiKey}${image.url}`;
                        }
                        const imageResponse = await fetch(imageUrl);
                        if (!imageResponse.ok) {
                            throw new Error(
                                `Failed to fetch image: ${imageResponse.statusText}`
                            );
                        }
                        const blob = await imageResponse.blob();
                        const arrayBuffer = await blob.arrayBuffer();
                        const base64 =
                            Buffer.from(arrayBuffer).toString("base64");
                        return `data:image/jpeg;base64,${base64}`;
                    })
                );
                return {
                    success: true,
                    data: base64Images,
                };
            } catch (error) {
                console.error(error);
                return { success: false, error: error };
            }
        } else {
            let targetSize = `${data.width}x${data.height}`;
            if (
                targetSize !== "1024x1024" &&
                targetSize !== "1792x1024" &&
                targetSize !== "1024x1792"
            ) {
                targetSize = "1024x1024";
            }
            const openaiApiKey = runtime.getSetting("OPENAI_API_KEY") as string;
            if (!openaiApiKey) {
                throw new Error("OPENAI_API_KEY is not set");
            }
            const openai = new OpenAI({
                apiKey: openaiApiKey as string,
            });
            const response = await openai.images.generate({
                model,
                prompt: data.prompt,
                size: targetSize as "1024x1024" | "1792x1024" | "1024x1792",
                n: data.count,
                response_format: "b64_json",
            });
            const base64s = response.data.map(
                (image) => `data:image/png;base64,${image.b64_json}`
            );
            return { success: true, data: base64s };
        }
    } catch (error) {
        console.error(error);
        return { success: false, error: error };
    }
};

export const generateCaption = async (
    data: { imageUrl: string },
    runtime: IAgentRuntime
): Promise<{
    title: string;
    description: string;
}> => {
    const { imageUrl } = data;
    const imageDescriptionService =
        runtime.getService<IImageDescriptionService>(
            ServiceType.IMAGE_DESCRIPTION
        );

    if (!imageDescriptionService) {
        throw new Error("Image description service not found");
    }

    const resp = await imageDescriptionService.describeImage(imageUrl);
    return {
        title: resp.title.trim(),
        description: resp.description.trim(),
    };
};

/**
 * Configuration options for generating objects with a model.
 */
export interface GenerationOptions {
    runtime: IAgentRuntime;
    context: string;
    modelClass: ModelClass;
    schema?: ZodSchema;
    schemaName?: string;
    schemaDescription?: string;
    stop?: string[];
    mode?: "auto" | "json" | "tool";
    experimental_providerMetadata?: Record<string, unknown>;
    verifiableInference?: boolean;
    verifiableInferenceAdapter?: IVerifiableInferenceAdapter;
    verifiableInferenceOptions?: VerifiableInferenceOptions;
}

/**
 * Base settings for model generation.
 */
interface ModelSettings {
    prompt: string;
    temperature: number;
    maxTokens: number;
    frequencyPenalty: number;
    presencePenalty: number;
    stop?: string[];
    experimental_telemetry?: TelemetrySettings;
}

/**
 * Generates structured objects from a prompt using specified AI models and configuration options.
 *
 * @param {GenerationOptions} options - Configuration options for generating objects.
 * @returns {Promise<any[]>} - A promise that resolves to an array of generated objects.
 * @throws {Error} - Throws an error if the provider is unsupported or if generation fails.
 */
export const generateObject = async ({
    runtime,
    context,
    modelClass,
    schema,
    schemaName,
    schemaDescription,
    stop,
    mode = "json",
    verifiableInference = false,
    verifiableInferenceAdapter,
    verifiableInferenceOptions,
}: GenerationOptions): Promise<GenerateObjectResult<unknown>> => {
    if (!context) {
        const errorMessage = "generateObject context is empty";
        console.error(errorMessage);
        throw new Error(errorMessage);
    }

    const provider = runtime.modelProvider;
    const modelSettings = getModelSettings(runtime.modelProvider, modelClass);
    const model = modelSettings.name;
    const temperature = modelSettings.temperature;
    const frequency_penalty = modelSettings.frequency_penalty;
    const presence_penalty = modelSettings.presence_penalty;
    const max_context_length = modelSettings.maxInputTokens;
    const max_response_length = modelSettings.maxOutputTokens;
    const experimental_telemetry = modelSettings.experimental_telemetry;
    const apiKey = runtime.token;

    try {
        context = await trimTokens(context, max_context_length, runtime);

        const modelOptions: ModelSettings = {
            prompt: context,
            temperature,
            maxTokens: max_response_length,
            frequencyPenalty: frequency_penalty,
            presencePenalty: presence_penalty,
            stop: stop || modelSettings.stop,
            experimental_telemetry: experimental_telemetry,
        };

        const response = await handleProvider({
            provider,
            model,
            apiKey,
            schema,
            schemaName,
            schemaDescription,
            mode,
            modelOptions,
            runtime,
            context,
            modelClass,
            verifiableInference,
            verifiableInferenceAdapter,
            verifiableInferenceOptions,
        });

        return response;
    } catch (error) {
        console.error("Error in generateObject:", error);
        throw error;
    }
};

/**
 * Interface for provider-specific generation options.
 */
interface ProviderOptions {
    runtime: IAgentRuntime;
    provider: ModelProviderName;
    model: any;
    apiKey: string;
    schema?: ZodSchema;
    schemaName?: string;
    schemaDescription?: string;
    mode?: "auto" | "json" | "tool";
    experimental_providerMetadata?: Record<string, unknown>;
    modelOptions: ModelSettings;
    modelClass: ModelClass;
    context: string;
    verifiableInference?: boolean;
    verifiableInferenceAdapter?: IVerifiableInferenceAdapter;
    verifiableInferenceOptions?: VerifiableInferenceOptions;
}

/**
 * Handles AI generation based on the specified provider.
 *
 * @param {ProviderOptions} options - Configuration options specific to the provider.
 * @returns {Promise<any[]>} - A promise that resolves to an array of generated objects.
 */
export async function handleProvider(
    options: ProviderOptions
): Promise<GenerateObjectResult<unknown>> {
    const {
        provider,
        runtime,
        context,
        modelClass,
        //verifiableInference,
        //verifiableInferenceAdapter,
        //verifiableInferenceOptions,
    } = options;
    switch (provider) {
        case ModelProviderName.OPENAI:
        case ModelProviderName.ETERNALAI:
        case ModelProviderName.ALI_BAILIAN:
        case ModelProviderName.VOLENGINE:
        case ModelProviderName.LLAMACLOUD:
        case ModelProviderName.TOGETHER:
        case ModelProviderName.NANOGPT:
        case ModelProviderName.AKASH_CHAT_API:
            return await handleOpenAI(options);
        case ModelProviderName.ANTHROPIC:
        case ModelProviderName.CLAUDE_VERTEX:
            return await handleAnthropic(options);
        case ModelProviderName.GROK:
            return await handleGrok(options);
        case ModelProviderName.GROQ:
            return await handleGroq(options);
        case ModelProviderName.LLAMALOCAL:
            return await generateObjectDeprecated({
                runtime,
                context,
                modelClass,
            });
        case ModelProviderName.GOOGLE:
            return await handleGoogle(options);
        case ModelProviderName.MISTRAL:
            return await handleMistral(options);
        case ModelProviderName.REDPILL:
            return await handleRedPill(options);
        case ModelProviderName.OPENROUTER:
            return await handleOpenRouter(options);
        case ModelProviderName.OLLAMA:
            return await handleOllama(options);
        case ModelProviderName.DEEPSEEK:
            return await handleDeepSeek(options);
        default: {
            const errorMessage = `Unsupported provider: ${provider}`;
            elizaLogger.error(errorMessage);
            throw new Error(errorMessage);
        }
    }
}
/**
 * Handles object generation for OpenAI.
 *
 * @param {ProviderOptions} options - Options specific to OpenAI.
 * @returns {Promise<GenerateObjectResult<unknown>>} - A promise that resolves to generated objects.
 */
async function handleOpenAI({
    model,
    apiKey,
    schema,
    schemaName,
    schemaDescription,
    mode = "json",
    modelOptions,
    provider: _provider,
    runtime,
}: ProviderOptions): Promise<GenerateObjectResult<unknown>> {
    const baseURL = getCloudflareGatewayBaseURL(runtime, 'openai') || models.openai.endpoint;
    const openai = createOpenAI({ apiKey, baseURL });
    return await aiGenerateObject({
        model: openai.languageModel(model),
        schema,
        schemaName,
        schemaDescription,
        mode,
        ...modelOptions,
    });
}

/**
 * Handles object generation for Anthropic models.
 *
 * @param {ProviderOptions} options - Options specific to Anthropic.
 * @returns {Promise<GenerateObjectResult<unknown>>} - A promise that resolves to generated objects.
 */
async function handleAnthropic({
    model,
    apiKey,
    schema,
    schemaName,
    schemaDescription,
    mode = "json",
    modelOptions,
    runtime,
}: ProviderOptions): Promise<GenerateObjectResult<unknown>> {
    elizaLogger.debug("Handling Anthropic request with Cloudflare check");
    const baseURL = getCloudflareGatewayBaseURL(runtime, 'anthropic');
    elizaLogger.debug("Anthropic handleAnthropic baseURL:", { baseURL });

    const anthropic = createAnthropic({ apiKey, baseURL });
    return await aiGenerateObject({
        model: anthropic.languageModel(model),
        schema,
        schemaName,
        schemaDescription,
        mode,
        ...modelOptions,
    });
}

/**
 * Handles object generation for Grok models.
 *
 * @param {ProviderOptions} options - Options specific to Grok.
 * @returns {Promise<GenerateObjectResult<unknown>>} - A promise that resolves to generated objects.
 */
async function handleGrok({
    model,
    apiKey,
    schema,
    schemaName,
    schemaDescription,
    mode = "json",
    modelOptions,
}: ProviderOptions): Promise<GenerateObjectResult<unknown>> {
    const grok = createOpenAI({ apiKey, baseURL: models.grok.endpoint });
    return await aiGenerateObject({
        model: grok.languageModel(model, { parallelToolCalls: false }),
        schema,
        schemaName,
        schemaDescription,
        mode,
        ...modelOptions,
    });
}

/**
 * Handles object generation for Groq models.
 *
 * @param {ProviderOptions} options - Options specific to Groq.
 * @returns {Promise<GenerateObjectResult<unknown>>} - A promise that resolves to generated objects.
 */
async function handleGroq({
    model,
    apiKey,
    schema,
    schemaName,
    schemaDescription,
    mode = "json",
    modelOptions,
    runtime,
}: ProviderOptions): Promise<GenerateObjectResult<unknown>> {
    elizaLogger.debug("Handling Groq request with Cloudflare check");
    const baseURL = getCloudflareGatewayBaseURL(runtime, 'groq');
    elizaLogger.debug("Groq handleGroq baseURL:", { baseURL });

    const groq = createGroq({ apiKey, baseURL });
    return await aiGenerateObject({
        model: groq.languageModel(model),
        schema,
        schemaName,
        schemaDescription,
        mode,
        ...modelOptions,
    });
}

/**
 * Handles object generation for Google models.
 *
 * @param {ProviderOptions} options - Options specific to Google.
 * @returns {Promise<GenerateObjectResult<unknown>>} - A promise that resolves to generated objects.
 */
async function handleGoogle({
    model,
    apiKey: _apiKey,
    schema,
    schemaName,
    schemaDescription,
    mode = "json",
    modelOptions,
}: ProviderOptions): Promise<GenerateObjectResult<unknown>> {
    const google = createGoogleGenerativeAI();
    return await aiGenerateObject({
        model: google(model),
        schema,
        schemaName,
        schemaDescription,
        mode,
        ...modelOptions,
    });
}

/**
 * Handles object generation for Mistral models.
 *
 * @param {ProviderOptions} options - Options specific to Mistral.
 * @returns {Promise<GenerateObjectResult<unknown>>} - A promise that resolves to generated objects.
 */
async function handleMistral({
    model,
    schema,
    schemaName,
    schemaDescription,
    mode,
    modelOptions,
}: ProviderOptions): Promise<GenerateObjectResult<unknown>> {
    const mistral = createMistral();
    return await aiGenerateObject({
        model: mistral(model),
        schema,
        schemaName,
        schemaDescription,
        mode,
        ...modelOptions,
    });
}

/**
 * Handles object generation for Redpill models.
 *
 * @param {ProviderOptions} options - Options specific to Redpill.
 * @returns {Promise<GenerateObjectResult<unknown>>} - A promise that resolves to generated objects.
 */
async function handleRedPill({
    model,
    apiKey,
    schema,
    schemaName,
    schemaDescription,
    mode = "json",
    modelOptions,
}: ProviderOptions): Promise<GenerateObjectResult<unknown>> {
    const redPill = createOpenAI({ apiKey, baseURL: models.redpill.endpoint });
    return await aiGenerateObject({
        model: redPill.languageModel(model),
        schema,
        schemaName,
        schemaDescription,
        mode,
        ...modelOptions,
    });
}

/**
 * Handles object generation for OpenRouter models.
 *
 * @param {ProviderOptions} options - Options specific to OpenRouter.
 * @returns {Promise<GenerateObjectResult<unknown>>} - A promise that resolves to generated objects.
 */
async function handleOpenRouter({
    model,
    apiKey,
    schema,
    schemaName,
    schemaDescription,
    mode = "json",
    modelOptions,
}: ProviderOptions): Promise<GenerateObjectResult<unknown>> {
    const openRouter = createOpenAI({
        apiKey,
        baseURL: models.openrouter.endpoint,
    });
    return await aiGenerateObject({
        model: openRouter.languageModel(model),
        schema,
        schemaName,
        schemaDescription,
        mode,
        ...modelOptions,
    });
}

/**
 * Handles object generation for Ollama models.
 *
 * @param {ProviderOptions} options - Options specific to Ollama.
 * @returns {Promise<GenerateObjectResult<unknown>>} - A promise that resolves to generated objects.
 */
async function handleOllama({
    model,
    schema,
    schemaName,
    schemaDescription,
    mode = "json",
    modelOptions,
    provider,
}: ProviderOptions): Promise<GenerateObjectResult<unknown>> {
    const ollamaProvider = createOllama({
        baseURL: getEndpoint(provider) + "/api",
    });
    const ollama = ollamaProvider(model);
    return await aiGenerateObject({
        model: ollama,
        schema,
        schemaName,
        schemaDescription,
        mode,
        ...modelOptions,
    });
}

/**
 * Handles object generation for DeepSeek models.
 *
 * @param {ProviderOptions} options - Options specific to DeepSeek.
 * @returns {Promise<GenerateObjectResult<unknown>>} - A promise that resolves to generated objects.
 */
async function handleDeepSeek({
    model,
    apiKey,
    schema,
    schemaName,
    schemaDescription,
    mode,
    modelOptions,
}: ProviderOptions): Promise<GenerateObjectResult<unknown>> {
    const openai = createOpenAI({ apiKey, baseURL: models.deepseek.endpoint });
    return await aiGenerateObject({
        model: openai.languageModel(model),
        schema,
        schemaName,
        schemaDescription,
        mode,
        ...modelOptions,
    });
}

// Add type definition for Together AI response
interface TogetherAIImageResponse {
    data: Array<{
        url: string;
        content_type?: string;
        image_type?: string;
    }>;
}

export async function generateTweetActions({
    runtime,
    context,
    modelClass,
}: {
    runtime: IAgentRuntime;
    context: string;
    modelClass: ModelClass;
}): Promise<ActionResponse | null> {
    let retryDelay = 1000;
    while (true) {
        try {
            const response = await generateText({
                runtime,
                context,
                modelClass,
            });
            console.debug(
                "Received response from generateText for tweet actions:",
                response
            );
            const { actions } = parseActionResponseFromText(response.trim());
            if (actions) {
                console.debug("Parsed tweet actions:", actions);
                return actions;
            } else {
                elizaLogger.debug("generateTweetActions no valid response");
            }
        } catch (error) {
            elizaLogger.error("Error in generateTweetActions:", error);
            if (
                error instanceof TypeError &&
                error.message.includes("queueTextCompletion")
            ) {
                elizaLogger.error(
                    "TypeError: Cannot read properties of null (reading 'queueTextCompletion')"
                );
            }
        }
        elizaLogger.log(`Retrying in ${retryDelay}ms...`);
        await new Promise((resolve) => setTimeout(resolve, retryDelay));
        retryDelay *= 2;
    }
}<|MERGE_RESOLUTION|>--- conflicted
+++ resolved
@@ -50,12 +50,9 @@
     TokenizerType,
 } from "./types.ts";
 import { fal } from "@fal-ai/client";
-<<<<<<< HEAD
-=======
-import { tavily } from "@tavily/core";
+
 import BigNumber from "bignumber.js";
 import {createPublicClient, http} from "viem";
->>>>>>> 5130e629
 
 type Tool = CoreTool<any, any>;
 type StepResult = AIStepResult<any>;
