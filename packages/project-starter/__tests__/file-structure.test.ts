--- conflicted
+++ resolved
@@ -126,15 +126,10 @@
     it('should have appropriate documentation content', () => {
       const readmeContent = fs.readFileSync(path.join(rootDir, 'README.md'), 'utf8');
       expect(readmeContent).toContain('Project Starter');
-<<<<<<< HEAD
-      expect(readmeContent).toContain('Features');
-      expect(readmeContent).toContain('Getting Started');
-=======
 
       // Testing key sections exist without requiring specific keywords
       expect(readmeContent).toContain('Development');
       expect(readmeContent).toContain('Testing');
->>>>>>> cf72ea1a
     });
   });
 });