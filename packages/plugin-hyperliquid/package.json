--- conflicted
+++ resolved
@@ -6,12 +6,8 @@
     "types": "dist/index.d.ts",
     "dependencies": {
         "@elizaos/core": "workspace:*",
-<<<<<<< HEAD
         "hyperliquid": "^1.5.6",
         "zod": "^3.23.8"
-=======
-        "hyperliquid": "^1.5.6"
->>>>>>> ba3cee3d
     },
     "devDependencies": {
         "@types/node": "^20.0.0",
@@ -20,11 +16,8 @@
     "scripts": {
         "build": "tsup --format esm --dts",
         "dev": "tsup --format esm --dts --watch"
-<<<<<<< HEAD
-=======
     },
     "publishConfig": {
         "access": "public"
->>>>>>> ba3cee3d
     }
 }