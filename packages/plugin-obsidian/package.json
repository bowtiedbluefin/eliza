{
    "name": "@elizaos/plugin-obsidian",
<<<<<<< HEAD
    "version": "0.1.9",
=======
    "version": "0.1.8-alpha.1",
>>>>>>> d5f2924d
    "main": "dist/index.js",
    "type": "module",
    "types": "dist/index.d.ts",
    "dependencies": {
        "@elizaos/core": "workspace:*",
        "file-type-checker": "^1.1.2",
        "mrmime": "^2.0.0",
        "tsup": "8.3.5"
    },
    "scripts": {
        "build": "tsup --format esm --dts",
        "dev": "tsup --format esm --dts --watch",
        "test": "vitest run",
        "test:watch": "vitest"
    },
    "peerDependencies": {
        "whatwg-url": "7.1.0"
    }
}<|MERGE_RESOLUTION|>--- conflicted
+++ resolved
@@ -1,26 +1,22 @@
 {
-    "name": "@elizaos/plugin-obsidian",
-<<<<<<< HEAD
-    "version": "0.1.9",
-=======
-    "version": "0.1.8-alpha.1",
->>>>>>> d5f2924d
-    "main": "dist/index.js",
-    "type": "module",
-    "types": "dist/index.d.ts",
-    "dependencies": {
-        "@elizaos/core": "workspace:*",
-        "file-type-checker": "^1.1.2",
-        "mrmime": "^2.0.0",
-        "tsup": "8.3.5"
-    },
-    "scripts": {
-        "build": "tsup --format esm --dts",
-        "dev": "tsup --format esm --dts --watch",
-        "test": "vitest run",
-        "test:watch": "vitest"
-    },
-    "peerDependencies": {
-        "whatwg-url": "7.1.0"
-    }
+	"name": "@elizaos/plugin-obsidian",
+	"version": "0.1.9",
+	"main": "dist/index.js",
+	"type": "module",
+	"types": "dist/index.d.ts",
+	"dependencies": {
+		"@elizaos/core": "workspace:*",
+		"file-type-checker": "^1.1.2",
+		"mrmime": "^2.0.0",
+		"tsup": "8.3.5"
+	},
+	"scripts": {
+		"build": "tsup --format esm --dts",
+		"dev": "tsup --format esm --dts --watch",
+		"test": "vitest run",
+		"test:watch": "vitest"
+	},
+	"peerDependencies": {
+		"whatwg-url": "7.1.0"
+	}
 }