import ArrayInput from '@/components/array-input';
import { Button } from '@/components/ui/button';
import { Card, CardContent } from '@/components/ui/card';
import { Input } from '@/components/ui/input';
import { Label } from '@/components/ui/label';
import { Tabs, TabsContent, TabsList, TabsTrigger } from '@/components/ui/tabs';
import { Textarea } from '@/components/ui/textarea';
import { AVATAR_IMAGE_MAX_SIZE, FIELD_REQUIREMENT_TYPE, FIELD_REQUIREMENTS } from '@/constants';
import { useToast } from '@/hooks/use-toast';
import { compressImage } from '@/lib/utils';
import type { Agent } from '@elizaos/core';
import type React from 'react';
import { type FormEvent, type ReactNode, useState, useMemo } from 'react';
import {
  Select,
  SelectContent,
  SelectItem,
  SelectTrigger,
  SelectValue,
} from '@/components/ui/select';
import {
  getAllVoiceModels,
  getVoiceModelByValue,
  providerPluginMap,
  getAllRequiredPlugins,
} from '../config/voice-models';
import { useElevenLabsVoices } from '@/hooks/use-elevenlabs-voices';
import { Trash, Loader2 } from 'lucide-react';
import { Tooltip, TooltipContent, TooltipProvider, TooltipTrigger } from '@/components/ui/tooltip';

export type InputField = {
  name: string;
  title: string;
  description?: string;
  fieldType: 'text' | 'textarea' | 'email' | 'url' | 'checkbox' | 'select';
  getValue: (agent: Agent) => string;
  options?: { value: string; label: string }[];
  tooltip?: string;
};

export type ArrayField = {
  path: string;
  title: string;
  description?: string;
  getData: (agent: Agent) => string[];
  tooltip?: string;
};

enum SECTION_TYPE {
  INPUT = 'input',
  ARRAY = 'array',
}

type customComponent = {
  name: string;
  component: ReactNode;
};

export type CharacterFormProps = {
  title: string;
  description: string;
  onSubmit: (character: Agent) => Promise<void>;
  onDelete?: () => void;
  onReset?: () => void;
  stopAgentButton?: React.ReactNode;
  isAgent?: boolean;
  isDeleting?: boolean;
  customComponents?: customComponent[];
  characterValue: Agent;
  setCharacterValue: {
    updateField: <T>(path: string, value: T) => void;
    addArrayItem?: <T>(path: string, item: T) => void;
    removeArrayItem?: (path: string, index: number) => void;
    updateSetting?: (path: string, value: any) => void;
    importAgent?: (value: Agent) => void;
    [key: string]: any;
  };
};

export default function CharacterForm({
  characterValue,
  setCharacterValue,
  title,
  description,
  onSubmit,
  onDelete,
  onReset,
  stopAgentButton,
  isDeleting = false,
  customComponents = [],
}: CharacterFormProps) {
  const { toast } = useToast();
  const { data: elevenlabsVoices, isLoading: isLoadingVoices } = useElevenLabsVoices();
  const [isSubmitting, setIsSubmitting] = useState(false);

  // Get all voice models, using the dynamic ElevenLabs voices when available
  const allVoiceModels = useMemo(() => {
    const staticModels = getAllVoiceModels();

    // If we have dynamically loaded ElevenLabs voices, replace the static ones
    if (elevenlabsVoices && !isLoadingVoices) {
      // Filter out the static ElevenLabs voices
      const nonElevenLabsModels = staticModels.filter((model) => model.provider !== 'elevenlabs');
      // Return combined models with dynamic ElevenLabs voices
      return [...nonElevenLabsModels, ...elevenlabsVoices];
    }

    // Otherwise return the static models
    return staticModels;
  }, [elevenlabsVoices, isLoadingVoices]);

  // Define form schema with dynamic voice model options
  const AGENT_FORM_SCHEMA = useMemo(
    () => [
      {
        sectionTitle: 'Basic Info',
        sectionValue: 'basic',
        sectionType: SECTION_TYPE.INPUT,
        fields: [
          {
            title: 'Name',
            name: 'name',
            description: 'The primary identifier for this agent',
            fieldType: 'text',
            getValue: (char) => char.name || '',
            tooltip:
              'Display name that will be visible to users. Required for identification purposes.',
          },
          {
            title: 'Username',
            name: 'username',
            description: 'Used in URLs and API endpoints',
            fieldType: 'text',
            getValue: (char) => char.username || '',
            tooltip: 'Unique identifier for your agent. Used in APIs/URLs and Rooms.',
          },
          {
            title: 'System',
            name: 'system',
            description: 'System prompt defining agent behavior',
            fieldType: 'textarea',
            getValue: (char) => char.system || '',
            tooltip:
              'Instructions for the AI model that establish core behavior patterns and personality traits.',
          },
          {
            title: 'Voice Model',
            name: 'settings.voice.model',
            description: 'Voice model for audio synthesis',
            fieldType: 'select',
            getValue: (char) => char.settings?.voice?.model || '',
            options: allVoiceModels.map((model) => ({
              value: model.value,
              label: model.label,
            })),
            tooltip: "Select a voice that aligns with the agent's intended persona.",
          },
        ] as InputField[],
      },
      {
        sectionTitle: 'Content',
        sectionValue: 'content',
        sectionType: SECTION_TYPE.ARRAY,
        fields: [
          {
            title: 'Bio',
            description: 'Bio data for this agent',
            path: 'bio',
            getData: (char) => (Array.isArray(char.bio) ? char.bio : []),
            tooltip: "Biographical details that establish the agent's background and context.",
          },
          {
            title: 'Topics',
            description: 'Topics this agent can talk about',
            path: 'topics',
            getData: (char) => char.topics || [],
            tooltip: 'Subject domains the agent can discuss with confidence.',
          },
          {
            title: 'Adjectives',
            description: 'Descriptive personality traits',
            path: 'adjectives',
            getData: (char) => char.adjectives || [],
            tooltip: "Key personality attributes that define the agent's character.",
          },
        ] as ArrayField[],
      },
      {
        sectionTitle: 'Style',
        sectionValue: 'style',
        sectionType: SECTION_TYPE.ARRAY,
        fields: [
          {
            title: 'All Styles',
            description: 'Writing style for all content types',
            path: 'style.all',
            getData: (char) => char.style?.all || [],
            tooltip: 'Core writing style guidelines applied across all content formats.',
          },
          {
            title: 'Chat Style',
            description: 'Style specific to chat interactions',
            path: 'style.chat',
            getData: (char) => char.style?.chat || [],
            tooltip: 'Writing style specific to conversational exchanges.',
          },
          {
            title: 'Post Style',
            description: 'Style for long-form content',
            path: 'style.post',
            getData: (char) => char.style?.post || [],
            tooltip: 'Writing style for structured content such as articles or posts.',
          },
        ] as ArrayField[],
      },
    ],
    [allVoiceModels]
  );

  const handleChange = (e: React.ChangeEvent<HTMLInputElement | HTMLTextAreaElement>) => {
    const { name, value, type } = e.target;
    const checked = (e.target as HTMLInputElement).checked;

    if (type === 'checkbox') {
      setCharacterValue.updateField(name, checked);
    } else if (name.startsWith('settings.')) {
      // Handle nested settings fields like settings.voice.model
      const path = name.substring(9); // Remove 'settings.' prefix

      if (setCharacterValue.updateSetting) {
        // Use the specialized method if available
        setCharacterValue.updateSetting(path, value);
      } else {
        // Fall back to generic updateField
        setCharacterValue.updateField(name, value);
      }
    } else {
      setCharacterValue.updateField(name, value);
    }
  };

  const handleVoiceModelChange = (value: string, name: string) => {
    if (name.startsWith('settings.')) {
      const path = name.substring(9); // Remove 'settings.' prefix

      if (setCharacterValue.updateSetting) {
        // Use the specialized method if available
        setCharacterValue.updateSetting(path, value);

        // Handle voice model change and required plugins
        if (path === 'voice.model' && value) {
          const voiceModel = getVoiceModelByValue(value);
          if (voiceModel) {
            const currentPlugins = Array.isArray(characterValue.plugins)
              ? [...characterValue.plugins]
              : [];
            const previousVoiceModel = getVoiceModelByValue(characterValue.settings?.voice?.model);

            // Get all voice-related plugins
            const voicePlugins = getAllRequiredPlugins();

            // Get the required plugin for the new voice model
            const requiredPlugin = providerPluginMap[voiceModel.provider];

            // Filter out all voice-related plugins
            const filteredPlugins = currentPlugins.filter(
              (plugin) => !voicePlugins.includes(plugin)
            );

            // Add the required plugin for the selected voice model
            const newPlugins = [...filteredPlugins];
            if (requiredPlugin && !filteredPlugins.includes(requiredPlugin)) {
              newPlugins.push(requiredPlugin);
            }

            // Update the plugins
            if (setCharacterValue.setPlugins) {
              setCharacterValue.setPlugins(newPlugins);
            } else if (setCharacterValue.updateField) {
              setCharacterValue.updateField('plugins', newPlugins);
            }

            // Show toast notification
            if (previousVoiceModel?.provider !== voiceModel.provider) {
              toast({
                title: 'Plugin Updated',
                description: `${requiredPlugin} plugin has been set for the selected voice model.`,
              });
            }
          }
        }
      } else {
        // Fall back to generic updateField
        setCharacterValue.updateField(name, value);
      }
    } else {
      setCharacterValue.updateField(name, value);
    }
  };

  const updateArray = (path: string, newData: string[]) => {
    // If the path is a simple field name
    if (!path.includes('.')) {
      setCharacterValue.updateField(path, newData);
      return;
    }

    // Handle nested paths (e.g. style.all)
    const parts = path.split('.');
    if (parts.length === 2 && parts[0] === 'style') {
      // For style arrays, use the setStyleArray method if available
      if (setCharacterValue.setStyleArray) {
        setCharacterValue.setStyleArray(parts[1] as 'all' | 'chat' | 'post', newData);
      } else {
        setCharacterValue.updateField(path, newData);
      }
      return;
    }

    // Default case - just update the field
    setCharacterValue.updateField(path, newData);
  };

  const ensureAvatarSize = async (char: Agent): Promise<Agent> => {
    if (char.settings?.avatar) {
      const img = new Image();
      img.src = char.settings.avatar;
      await new Promise((resolve) => (img.onload = resolve));

      if (img.width > AVATAR_IMAGE_MAX_SIZE || img.height > AVATAR_IMAGE_MAX_SIZE) {
        const response = await fetch(char.settings.avatar);
        const blob = await response.blob();
        const file = new File([blob], 'avatar.jpg', { type: blob.type });
        const compressedImage = await compressImage(file);
        return {
          ...char,
          settings: {
            ...char.settings,
            avatar: compressedImage,
          },
        };
      }
    }
    return char;
  };

  const handleFormSubmit = async (e: FormEvent<HTMLFormElement>) => {
    e.preventDefault();
    setIsSubmitting(true);

    try {
      const updatedCharacter = await ensureAvatarSize(characterValue);
      await onSubmit(updatedCharacter);
    } catch (error) {
      toast({
        title: 'Error',
        description: error instanceof Error ? error.message : 'Failed to update agent',
        variant: 'destructive',
      });
    } finally {
      setIsSubmitting(false);
    }
  };

  const renderInputField = (field: InputField) => (
<<<<<<< HEAD
    <div
      key={field.name}
      className={`space-y-2 ${field.name === 'name' ? 'agent-form-name' : ''} ${field.name === 'system' ? 'agent-form-system-prompt' : ''}`}
    >
      <Label htmlFor={field.name}>{field.title}</Label>
=======
    <div key={field.name} className="space-y-2">
      <div className="flex items-center gap-2">
        <TooltipProvider>
          <Tooltip>
            <TooltipTrigger asChild>
              <Label htmlFor={field.name} className="flex items-center gap-1">
                {field.title}
                {field.name in FIELD_REQUIREMENTS &&
                  (FIELD_REQUIREMENTS as Record<string, FIELD_REQUIREMENT_TYPE>)[field.name] ===
                    FIELD_REQUIREMENT_TYPE.REQUIRED && <p className="text-red-500">*</p>}
              </Label>
            </TooltipTrigger>
            {field.tooltip && (
              <TooltipContent>
                <p>{field.tooltip}</p>
              </TooltipContent>
            )}
          </Tooltip>
        </TooltipProvider>
      </div>
>>>>>>> 3aed73c0
      {field.description && <p className="text-sm text-muted-foreground">{field.description}</p>}

      {field.fieldType === 'textarea' ? (
        <Textarea
          id={field.name}
          name={field.name}
          value={field.getValue(characterValue)}
          onChange={handleChange}
          className="min-h-[120px] resize-y"
        />
      ) : field.fieldType === 'checkbox' ? (
        <Input
          id={field.name}
          name={field.name}
          type="checkbox"
          checked={(characterValue as Record<string, any>)[field.name] === 'true'}
          onChange={handleChange}
        />
      ) : field.fieldType === 'select' ? (
        <Select
          name={field.name}
          value={field.getValue(characterValue)}
          onValueChange={(value) => handleVoiceModelChange(value, field.name)}
        >
          <SelectTrigger>
            <SelectValue
              placeholder={
                field.name.includes('voice.model') && isLoadingVoices
                  ? 'Loading voice models...'
                  : 'Select a voice model'
              }
            />
          </SelectTrigger>
          <SelectContent>
            {field.options?.map((option) => (
              <SelectItem key={option.value} value={option.value}>
                {option.label}
              </SelectItem>
            ))}
          </SelectContent>
        </Select>
      ) : (
        <Input
          id={field.name}
          name={field.name}
          type={field.fieldType}
          value={field.getValue(characterValue)}
          onChange={handleChange}
        />
      )}
    </div>
  );

  const renderArrayField = (field: ArrayField) => (
    <div key={field.path} className="space-y-2">
      <div className="flex items-center gap-2">
        <TooltipProvider>
          <Tooltip>
            <TooltipTrigger asChild>
              <Label htmlFor={field.path} className="flex items-center gap-1">
                {field.title}
                {field.path in FIELD_REQUIREMENTS &&
                  (FIELD_REQUIREMENTS as Record<string, FIELD_REQUIREMENT_TYPE>)[field.path] ===
                    FIELD_REQUIREMENT_TYPE.REQUIRED && <p className="text-red-500">*</p>}
              </Label>
            </TooltipTrigger>
            {field.tooltip && (
              <TooltipContent>
                <p>{field.tooltip}</p>
              </TooltipContent>
            )}
          </Tooltip>
        </TooltipProvider>
      </div>
      {field.description && <p className="text-sm text-muted-foreground">{field.description}</p>}
      <ArrayInput
        data={field.getData(characterValue)}
        onChange={(newData) => updateArray(field.path, newData)}
      />
    </div>
  );

  const handleImportJSON = async (event: React.ChangeEvent<HTMLInputElement>) => {
    const file = event.target.files?.[0];
    if (!file) return;

    try {
      const text = await file.text();
      const json: Agent = JSON.parse(text);

      // Check for required fields using FIELD_REQUIREMENTS
      const missingFields = (
        Object.keys(FIELD_REQUIREMENTS) as Array<keyof typeof FIELD_REQUIREMENTS>
      ).filter((field) => {
        if (FIELD_REQUIREMENTS[field] !== FIELD_REQUIREMENT_TYPE.REQUIRED) return false;

        // Handle nested fields like style.all
        const parts = field.split('.');
        let current: any = json;

        for (const part of parts) {
          current = current?.[part];
          if (current === undefined) return true; // field missing
        }

        return false;
      });

      if (missingFields.length > 0) {
        toast({
          title: 'Import Failed',
          description: `Missing required fields: ${missingFields.join(', ')}`,
          variant: 'destructive',
        });
        return;
      }

      if (setCharacterValue.importAgent) {
        setCharacterValue.importAgent(json);
      } else {
        console.warn('Missing importAgent method');
      }

      toast({
        title: 'Agent Imported',
        description: 'Agent data has been successfully loaded.',
      });
    } catch (error) {
      toast({
        title: 'Import Failed',
        description: error instanceof Error ? error.message : 'Invalid JSON file',
        variant: 'destructive',
      });
    } finally {
      event.target.value = '';
    }
  };

  return (
    <div className="container max-w-4xl mx-auto p-6">
      <div className="flex items-center justify-between mb-6">
        <div>
          <h1 className="text-3xl font-bold">{title || 'Agent Settings'}</h1>
          <p className="text-muted-foreground mt-1">
            {description || 'Configure your agent settings'}
          </p>
        </div>
      </div>

      <form onSubmit={handleFormSubmit}>
        <Tabs defaultValue="basic" className="w-full">
          <TabsList
            className={'grid w-full mb-6 tabs-list'}
            style={{
              gridTemplateColumns: `repeat(${customComponents.length + 3}, minmax(0, 1fr))`,
            }}
          >
            {AGENT_FORM_SCHEMA.map((section) => (
              <TabsTrigger key={section.sectionValue} value={section.sectionValue}>
                {section.sectionTitle}
              </TabsTrigger>
            ))}
            {customComponents.map((component) => (
              <TabsTrigger key={`custom-${component.name}`} value={`custom-${component.name}`}>
                {component.name}
              </TabsTrigger>
            ))}
          </TabsList>

          <Card>
            <CardContent className="p-6">
              {AGENT_FORM_SCHEMA.map((section) => (
                <TabsContent
                  key={section.sectionValue}
                  value={section.sectionValue}
                  className="space-y-6"
                >
                  {section.sectionType === SECTION_TYPE.INPUT
                    ? (section.fields as InputField[]).map(renderInputField)
                    : (section.fields as ArrayField[]).map(renderArrayField)}
                </TabsContent>
              ))}
              {customComponents.map((component) => (
                <TabsContent key={`custom-${component.name}`} value={`custom-${component.name}`}>
                  {component.component}
                </TabsContent>
              ))}
            </CardContent>
          </Card>
        </Tabs>

        <div className="flex justify-between gap-4 mt-6">
          <div className="flex gap-4">
            {onDelete && (
              <Button
                type="button"
                variant="outline"
                onClick={() => {
                  onDelete?.();
                }}
                disabled={isDeleting}
              >
                {isDeleting ? (
                  <>
                    <Loader2 className="mr-2 h-4 w-4 animate-spin" />
                    Deleting...
                  </>
                ) : (
                  <>
                    <Trash className="mr-2 h-4 w-4" />
                    Delete Agent
                  </>
                )}
              </Button>
            )}
            {stopAgentButton}
          </div>

          <div className="flex gap-4">
            <Button
              type="button"
              variant="outline"
              onClick={() => {
                onReset?.();
              }}
            >
              Reset Changes
            </Button>
            <div className="relative">
              <input
                type="file"
                accept=".json"
                onChange={handleImportJSON}
                className="absolute inset-0 opacity-0 cursor-pointer"
              />
              <Button type="button" variant="outline">
                Import JSON
              </Button>
            </div>
            <Button type="submit" disabled={isSubmitting} className="agent-form-submit">
              {isSubmitting ? 'Saving...' : 'Save Changes'}
            </Button>
          </div>
        </div>
      </form>
    </div>
  );
}<|MERGE_RESOLUTION|>--- conflicted
+++ resolved
@@ -363,34 +363,34 @@
   };
 
   const renderInputField = (field: InputField) => (
-<<<<<<< HEAD
+
     <div
       key={field.name}
       className={`space-y-2 ${field.name === 'name' ? 'agent-form-name' : ''} ${field.name === 'system' ? 'agent-form-system-prompt' : ''}`}
     >
       <Label htmlFor={field.name}>{field.title}</Label>
-=======
-    <div key={field.name} className="space-y-2">
-      <div className="flex items-center gap-2">
-        <TooltipProvider>
-          <Tooltip>
-            <TooltipTrigger asChild>
-              <Label htmlFor={field.name} className="flex items-center gap-1">
-                {field.title}
-                {field.name in FIELD_REQUIREMENTS &&
-                  (FIELD_REQUIREMENTS as Record<string, FIELD_REQUIREMENT_TYPE>)[field.name] ===
-                    FIELD_REQUIREMENT_TYPE.REQUIRED && <p className="text-red-500">*</p>}
-              </Label>
-            </TooltipTrigger>
-            {field.tooltip && (
-              <TooltipContent>
-                <p>{field.tooltip}</p>
-              </TooltipContent>
-            )}
-          </Tooltip>
-        </TooltipProvider>
-      </div>
->>>>>>> 3aed73c0
+
+   
+      
+     
+         
+          
+              
+              
+              
+                  
+                  
+              
+            
+          
+          
+              
+              
+    
+         
+     
+      
+
       {field.description && <p className="text-sm text-muted-foreground">{field.description}</p>}
 
       {field.fieldType === 'textarea' ? (
