import bodyParser from "body-parser";
import cors from "cors";
import express, { Request as ExpressRequest } from "express";
<<<<<<< HEAD
import multer from "multer";
=======
import multer, { File } from "multer";
>>>>>>> 499a9a1c
import {
    elizaLogger,
    generateCaption,
    generateImage,
<<<<<<< HEAD
    Media,
=======
    getEmbeddingZeroVector,
>>>>>>> 499a9a1c
} from "@elizaos/core";
import { composeContext } from "@elizaos/core";
import { generateMessageResponse } from "@elizaos/core";
import { messageCompletionFooter } from "@elizaos/core";
import { AgentRuntime } from "@elizaos/core";
import {
    Content,
    Memory,
    ModelClass,
    Client,
    IAgentRuntime,
} from "@elizaos/core";
import { stringToUuid } from "@elizaos/core";
import { settings } from "@elizaos/core";
import { createApiRouter } from "./api.ts";
import * as fs from "fs";
import * as path from "path";

const storage = multer.diskStorage({
    destination: (req, file, cb) => {
        const uploadDir = path.join(process.cwd(), "data", "uploads");
        // Create the directory if it doesn't exist
        if (!fs.existsSync(uploadDir)) {
            fs.mkdirSync(uploadDir, { recursive: true });
        }
        cb(null, uploadDir);
    },
    filename: (req, file, cb) => {
        const uniqueSuffix = `${Date.now()}-${Math.round(Math.random() * 1e9)}`;
        cb(null, `${uniqueSuffix}-${file.originalname}`);
    },
});

const upload = multer({ storage });

export const messageHandlerTemplate =
    // {{goals}}
    `# Action Examples
{{actionExamples}}
(Action examples are for reference only. Do not use the information from them in your response.)

# Knowledge
{{knowledge}}

# Task: Generate dialog and actions for the character {{agentName}}.
About {{agentName}}:
{{bio}}
{{lore}}

{{providers}}

{{attachments}}

# Capabilities
Note that {{agentName}} is capable of reading/seeing/hearing various forms of media, including images, videos, audio, plaintext and PDFs. Recent attachments have been included above under the "Attachments" section.

{{messageDirections}}

{{recentMessages}}

{{actions}}

# Instructions: Write the next message for {{agentName}}.
` + messageCompletionFooter;

export class DirectClient {
    public app: express.Application;
    private agents: Map<string, AgentRuntime>; // container management
    private server: any; // Store server instance
    public startAgent: Function; // Store startAgent functor

    constructor() {
        elizaLogger.log("DirectClient constructor");
        this.app = express();
        this.app.use(cors());
        this.agents = new Map();

        this.app.use(bodyParser.json());
        this.app.use(bodyParser.urlencoded({ extended: true }));

        // Serve both uploads and generated images
        this.app.use(
            "/media/uploads",
            express.static(path.join(process.cwd(), "/data/uploads"))
        );
        this.app.use(
            "/media/generated",
            express.static(path.join(process.cwd(), "/generatedImages"))
        );

        const apiRouter = createApiRouter(this.agents, this);
        this.app.use(apiRouter);

        // Define an interface that extends the Express Request interface
        interface CustomRequest extends ExpressRequest {
            file?: Express.Multer.File;
        }

        // Update the route handler to use CustomRequest instead of express.Request
        this.app.post(
            "/:agentId/whisper",
            upload.single("file"),
            async (req: CustomRequest, res: express.Response) => {
                const audioFile = req.file; // Access the uploaded file using req.file
                const agentId = req.params.agentId;

                if (!audioFile) {
                    res.status(400).send("No audio file provided");
                    return;
                }

                let runtime = this.agents.get(agentId);

                // if runtime is null, look for runtime with the same name
                if (!runtime) {
                    runtime = Array.from(this.agents.values()).find(
                        (a) =>
                            a.character.name.toLowerCase() ===
                            agentId.toLowerCase()
                    );
                }

                if (!runtime) {
                    res.status(404).send("Agent not found");
                    return;
                }

                const formData = new FormData();
                const audioBlob = new Blob([audioFile.buffer], {
                    type: audioFile.mimetype,
                });
                formData.append("file", audioBlob, audioFile.originalname);
                formData.append("model", "whisper-1");

                const response = await fetch(
                    "https://api.openai.com/v1/audio/transcriptions",
                    {
                        method: "POST",
                        headers: {
                            Authorization: `Bearer ${runtime.token}`,
                        },
                        body: formData,
                    }
                );

                const data = await response.json();
                res.json(data);
            }
        );

        this.app.post(
            "/:agentId/message",
            upload.single("file"),
            async (req: express.Request, res: express.Response) => {
                const agentId = req.params.agentId;
                const roomId = stringToUuid(
                    req.body.roomId ?? "default-room-" + agentId
                );
                const userId = stringToUuid(req.body.userId ?? "user");

                let runtime = this.agents.get(agentId);

                // if runtime is null, look for runtime with the same name
                if (!runtime) {
                    runtime = Array.from(this.agents.values()).find(
                        (a) =>
                            a.character.name.toLowerCase() ===
                            agentId.toLowerCase()
                    );
                }

                if (!runtime) {
                    res.status(404).send("Agent not found");
                    return;
                }

                await runtime.ensureConnection(
                    userId,
                    roomId,
                    req.body.userName,
                    req.body.name,
                    "direct"
                );

                const text = req.body.text;
                const messageId = stringToUuid(Date.now().toString());

                const attachments: Media[] = [];
                if (req.file) {
                    const filePath = path.join(
                        process.cwd(),
                        "agent",
                        "data",
                        "uploads",
                        req.file.filename
                    );
                    attachments.push({
                        id: Date.now().toString(),
                        url: filePath,
                        title: req.file.originalname,
                        source: "direct",
                        description: `Uploaded file: ${req.file.originalname}`,
                        text: "",
                        contentType: req.file.mimetype,
                    });
                }

                const content: Content = {
                    text,
                    attachments,
                    source: "direct",
                    inReplyTo: undefined,
                };

                const userMessage = {
                    content,
                    userId,
                    roomId,
                    agentId: runtime.agentId,
                };

                const memory: Memory = {
                    id: stringToUuid(messageId + "-" + userId),
                    ...userMessage,
                    agentId: runtime.agentId,
                    userId,
                    roomId,
                    content,
                    createdAt: Date.now(),
                };

                await runtime.messageManager.addEmbeddingToMemory(memory);
                await runtime.messageManager.createMemory(memory);

                let state = await runtime.composeState(userMessage, {
                    agentName: runtime.character.name,
                });

                const context = composeContext({
                    state,
                    template: messageHandlerTemplate,
                });

                const response = await generateMessageResponse({
                    runtime: runtime,
                    context,
                    modelClass: ModelClass.LARGE,
                });

                if (!response) {
                    res.status(500).send(
                        "No response from generateMessageResponse"
                    );
                    return;
                }

                // save response to memory
                const responseMessage: Memory = {
                    id: stringToUuid(messageId + "-" + runtime.agentId),
                    ...userMessage,
                    userId: runtime.agentId,
                    content: response,
                    embedding: getEmbeddingZeroVector(),
                    createdAt: Date.now(),
                };

                await runtime.messageManager.createMemory(responseMessage);

                state = await runtime.updateRecentMessageState(state);

                let message = null as Content | null;

                await runtime.processActions(
                    memory,
                    [responseMessage],
                    state,
                    async (newMessages) => {
                        message = newMessages;
                        return [memory];
                    }
                );

                await runtime.evaluate(memory, state);

                // Check if we should suppress the initial message
                const action = runtime.actions.find(
                    (a) => a.name === response.action
                );
                const shouldSuppressInitialMessage =
                    action?.suppressInitialMessage;

                if (!shouldSuppressInitialMessage) {
                    if (message) {
                        res.json([response, message]);
                    } else {
                        res.json([response]);
                    }
                } else {
                    if (message) {
                        res.json([message]);
                    } else {
                        res.json([]);
                    }
                }
            }
        );

        this.app.post(
            "/:agentId/image",
            async (req: express.Request, res: express.Response) => {
                const agentId = req.params.agentId;
                const agent = this.agents.get(agentId);
                if (!agent) {
                    res.status(404).send("Agent not found");
                    return;
                }

                const images = await generateImage({ ...req.body }, agent);
                const imagesRes: { image: string; caption: string }[] = [];
                if (images.data && images.data.length > 0) {
                    for (let i = 0; i < images.data.length; i++) {
                        const caption = await generateCaption(
                            { imageUrl: images.data[i] },
                            agent
                        );
                        imagesRes.push({
                            image: images.data[i],
                            caption: caption.title,
                        });
                    }
                }
                res.json({ images: imagesRes });
            }
        );

        this.app.post(
            "/fine-tune",
            async (req: express.Request, res: express.Response) => {
                try {
                    const response = await fetch(
                        "https://api.bageldb.ai/api/v1/asset",
                        {
                            method: "POST",
                            headers: {
                                "Content-Type": "application/json",
                                "X-API-KEY": `${process.env.BAGEL_API_KEY}`,
                            },
                            body: JSON.stringify(req.body),
                        }
                    );

                    const data = await response.json();
                    res.json(data);
                } catch (error) {
                    res.status(500).json({
                        error: "Please create an account at bakery.bagel.net and get an API key. Then set the BAGEL_API_KEY environment variable.",
                        details: error.message,
                    });
                }
            }
        );
        this.app.get(
            "/fine-tune/:assetId",
            async (req: express.Request, res: express.Response) => {
                const assetId = req.params.assetId;
                const downloadDir = path.join(
                    process.cwd(),
                    "downloads",
                    assetId
                );

                console.log("Download directory:", downloadDir);

                try {
                    console.log("Creating directory...");
                    await fs.promises.mkdir(downloadDir, { recursive: true });

                    console.log("Fetching file...");
                    const fileResponse = await fetch(
                        `https://api.bageldb.ai/api/v1/asset/${assetId}/download`,
                        {
                            headers: {
                                "X-API-KEY": `${process.env.BAGEL_API_KEY}`,
                            },
                        }
                    );

                    if (!fileResponse.ok) {
                        throw new Error(
                            `API responded with status ${fileResponse.status}: ${await fileResponse.text()}`
                        );
                    }

                    console.log("Response headers:", fileResponse.headers);

                    const fileName =
                        fileResponse.headers
                            .get("content-disposition")
                            ?.split("filename=")[1]
                            ?.replace(/"/g, /* " */ "") || "default_name.txt";

                    console.log("Saving as:", fileName);

                    const arrayBuffer = await fileResponse.arrayBuffer();
                    const buffer = Buffer.from(arrayBuffer);

                    const filePath = path.join(downloadDir, fileName);
                    console.log("Full file path:", filePath);

                    await fs.promises.writeFile(filePath, buffer);

                    // Verify file was written
                    const stats = await fs.promises.stat(filePath);
                    console.log(
                        "File written successfully. Size:",
                        stats.size,
                        "bytes"
                    );

                    res.json({
                        success: true,
                        message: "Single file downloaded successfully",
                        downloadPath: downloadDir,
                        fileCount: 1,
                        fileName: fileName,
                        fileSize: stats.size,
                    });
                } catch (error) {
                    console.error("Detailed error:", error);
                    res.status(500).json({
                        error: "Failed to download files from BagelDB",
                        details: error.message,
                        stack: error.stack,
                    });
                }
            }
        );
    }

    // agent/src/index.ts:startAgent calls this
    public registerAgent(runtime: AgentRuntime) {
        this.agents.set(runtime.agentId, runtime);
    }

    public unregisterAgent(runtime: AgentRuntime) {
        this.agents.delete(runtime.agentId);
    }

    public start(port: number) {
        this.server = this.app.listen(port, () => {
            elizaLogger.success(
                `REST API bound to 0.0.0.0:${port}. If running locally, access it at http://localhost:${port}.`
            );
        });

        // Handle graceful shutdown
        const gracefulShutdown = () => {
            elizaLogger.log("Received shutdown signal, closing server...");
            this.server.close(() => {
                elizaLogger.success("Server closed successfully");
                process.exit(0);
            });

            // Force close after 5 seconds if server hasn't closed
            setTimeout(() => {
                elizaLogger.error(
                    "Could not close connections in time, forcefully shutting down"
                );
                process.exit(1);
            }, 5000);
        };

        // Handle different shutdown signals
        process.on("SIGTERM", gracefulShutdown);
        process.on("SIGINT", gracefulShutdown);
    }

    public stop() {
        if (this.server) {
            this.server.close(() => {
                elizaLogger.success("Server stopped");
            });
        }
    }
}

export const DirectClientInterface: Client = {
    start: async (_runtime: IAgentRuntime) => {
        elizaLogger.log("DirectClientInterface start");
        const client = new DirectClient();
        const serverPort = parseInt(settings.SERVER_PORT || "3000");
        client.start(serverPort);
        return client;
    },
    stop: async (_runtime: IAgentRuntime, client?: Client) => {
        if (client instanceof DirectClient) {
            client.stop();
        }
    },
};

export default DirectClientInterface;<|MERGE_RESOLUTION|>--- conflicted
+++ resolved
@@ -1,20 +1,13 @@
 import bodyParser from "body-parser";
 import cors from "cors";
 import express, { Request as ExpressRequest } from "express";
-<<<<<<< HEAD
-import multer from "multer";
-=======
 import multer, { File } from "multer";
->>>>>>> 499a9a1c
 import {
     elizaLogger,
     generateCaption,
     generateImage,
-<<<<<<< HEAD
     Media,
-=======
-    getEmbeddingZeroVector,
->>>>>>> 499a9a1c
+    getEmbeddingZeroVector
 } from "@elizaos/core";
 import { composeContext } from "@elizaos/core";
 import { generateMessageResponse } from "@elizaos/core";
