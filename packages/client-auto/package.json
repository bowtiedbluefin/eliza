{
<<<<<<< HEAD
    "name": "@elizaos-plugins/client-auto",
=======
    "name": "@elizaos/client-auto",
>>>>>>> ba3cee3d
    "version": "0.25.6-alpha.1",
    "type": "module",
    "main": "dist/index.js",
    "module": "dist/index.js",
    "types": "dist/index.d.ts",
    "exports": {
        "./package.json": "./package.json",
        ".": {
            "import": {
                "@elizaos/source": "./src/index.ts",
                "types": "./dist/index.d.ts",
                "default": "./dist/index.js"
            }
        }
    },
    "files": [
        "dist"
    ],
    "dependencies": {
        "@elizaos/core": "workspace:*",
        "@types/body-parser": "1.19.5",
        "@types/cors": "2.8.17",
        "@types/express": "5.0.0",
        "body-parser": "1.20.3",
        "cors": "2.8.5",
        "multer": "1.4.5-lts.1"
    },
    "devDependencies": {
        "tsup": "8.3.5"
    },
    "scripts": {
        "build": "tsup --format esm --dts",
        "dev": "tsup --format esm --dts --watch"
    },
    "peerDependencies": {
        "whatwg-url": "7.1.0"
<<<<<<< HEAD
=======
    },
    "publishConfig": {
        "access": "public"
>>>>>>> ba3cee3d
    }
}<|MERGE_RESOLUTION|>--- conflicted
+++ resolved
@@ -1,9 +1,5 @@
 {
-<<<<<<< HEAD
     "name": "@elizaos-plugins/client-auto",
-=======
-    "name": "@elizaos/client-auto",
->>>>>>> ba3cee3d
     "version": "0.25.6-alpha.1",
     "type": "module",
     "main": "dist/index.js",
@@ -40,11 +36,8 @@
     },
     "peerDependencies": {
         "whatwg-url": "7.1.0"
-<<<<<<< HEAD
-=======
     },
     "publishConfig": {
         "access": "public"
->>>>>>> ba3cee3d
     }
 }