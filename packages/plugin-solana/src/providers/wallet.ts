--- conflicted
+++ resolved
@@ -128,26 +128,20 @@
             // Check if Birdeye API key is available
             const birdeyeApiKey = runtime.getSetting("BIRDEYE_API_KEY");
 
-<<<<<<< HEAD
             if (birdeyeApiKey) {
                 // Existing Birdeye API logic
                 const walletData = await this.fetchWithRetry(
                     runtime,
                     `${PROVIDER_CONFIG.BIRDEYE_API}/v1/wallet/token_list?wallet=${this.walletPublicKey.toBase58()}`
                 );
-=======
-            if (!walletData?.success || !walletData?.data) {
-                elizaLogger.error("No portfolio data available", walletData);
-                throw new Error("No portfolio data available");
-            }
->>>>>>> 6be33e19
 
                 if (walletData?.success && walletData?.data) {
-                    // Process Birdeye data as before
                     const data = walletData.data;
                     const totalUsd = new BigNumber(data.totalUsd.toString());
                     const prices = await this.fetchPrices(runtime);
-                    const solPriceInUSD = new BigNumber(prices.solana.usd.toString());
+                    const solPriceInUSD = new BigNumber(
+                        prices.solana.usd.toString()
+                    );
 
                     const items = data.items.map((item: any) => ({
                         ...item,
@@ -164,7 +158,9 @@
                         totalUsd: totalUsd.toString(),
                         totalSol: totalUsd.div(solPriceInUSD).toFixed(6),
                         items: items.sort((a, b) =>
-                            new BigNumber(b.valueUsd).minus(new BigNumber(a.valueUsd)).toNumber()
+                            new BigNumber(b.valueUsd)
+                                .minus(new BigNumber(a.valueUsd))
+                                .toNumber()
                         ),
                     };
 
@@ -174,29 +170,31 @@
             }
 
             // Fallback to basic token account info if no Birdeye API key or API call fails
-            const accounts = await this.getTokenAccounts(this.walletPublicKey.toBase58());
-
-            const items = accounts.map(acc => ({
+            const accounts = await this.getTokenAccounts(
+                this.walletPublicKey.toBase58()
+            );
+
+            const items = accounts.map((acc) => ({
                 name: "Unknown",
                 address: acc.account.data.parsed.info.mint,
                 symbol: "Unknown",
                 decimals: acc.account.data.parsed.info.tokenAmount.decimals,
                 balance: acc.account.data.parsed.info.tokenAmount.amount,
-                uiAmount: acc.account.data.parsed.info.tokenAmount.uiAmount.toString(),
+                uiAmount:
+                    acc.account.data.parsed.info.tokenAmount.uiAmount.toString(),
                 priceUsd: "0",
                 valueUsd: "0",
-                valueSol: "0"
+                valueSol: "0",
             }));
 
             const portfolio = {
                 totalUsd: "0",
                 totalSol: "0",
-                items
+                items,
             };
 
             this.cache.set(cacheKey, portfolio);
             return portfolio;
-
         } catch (error) {
             elizaLogger.error("Error fetching portfolio:", error);
             throw error;
@@ -407,15 +405,18 @@
 
     private async getTokenAccounts(walletAddress: string) {
         try {
-            const accounts = await this.connection.getParsedTokenAccountsByOwner(
-                new PublicKey(walletAddress),
-                {
-                    programId: new PublicKey('TokenkegQfeZyiNwAJbNbGKPFXCWuBvf9Ss623VQ5DA')
-                }
-            );
+            const accounts =
+                await this.connection.getParsedTokenAccountsByOwner(
+                    new PublicKey(walletAddress),
+                    {
+                        programId: new PublicKey(
+                            "TokenkegQfeZyiNwAJbNbGKPFXCWuBvf9Ss623VQ5DA"
+                        ),
+                    }
+                );
             return accounts.value;
         } catch (error) {
-            console.error('Error fetching token accounts:', error);
+            elizaLogger.error("Error fetching token accounts:", error);
             return [];
         }
     }
@@ -431,7 +432,8 @@
             const { publicKey } = await getWalletKey(runtime, false);
 
             const connection = new Connection(
-                runtime.getSetting("SOLANA_RPC_URL") || PROVIDER_CONFIG.DEFAULT_RPC
+                runtime.getSetting("SOLANA_RPC_URL") ||
+                    PROVIDER_CONFIG.DEFAULT_RPC
             );
 
             const provider = new WalletProvider(connection, publicKey);
