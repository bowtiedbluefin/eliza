{
  "name": "@elizaos/plugin-twitter",
  "version": "1.0.0-beta.48",
  "type": "module",
  "main": "dist/index.js",
  "module": "dist/index.js",
  "types": "dist/index.d.ts",
  "exports": {
    "./package.json": "./package.json",
    ".": {
      "import": {
        "types": "./dist/index.d.ts",
        "default": "./dist/index.js"
      }
    }
  },
  "files": [
    "dist"
  ],
  "dependencies": {
<<<<<<< HEAD
    "@elizaos/core": "workspace:*",
=======
    "@elizaos/core": "^1.0.0-beta.48",
>>>>>>> 36c6b927
    "@roamhq/wrtc": "^0.8.0",
    "@sinclair/typebox": "^0.32.20",
    "glob": "11.0.0",
    "headers-polyfill": "^3.1.2",
    "json-stable-stringify": "^1.0.2",
    "otpauth": "^9.2.2",
    "set-cookie-parser": "^2.6.0",
    "tough-cookie": "^4.1.2",
    "twitter-api-v2": "^1.18.2",
    "undici": "^7.1.1",
    "undici-types": "^7.2.0",
    "ws": "^8.18.0"
  },
  "devDependencies": {
    "@vitest/coverage-v8": "1.1.3",
    "prettier": "3.5.3",
    "tsup": "8.4.0",
    "vitest": "1.6.1"
  },
  "scripts": {
    "build": "tsup",
    "dev": "tsup --watch",
    "test": "vitest run",
    "test:coverage": "vitest run --coverage",
    "lint": "prettier --write ./src",
    "clean": "rm -rf dist .turbo node_modules .turbo-tsconfig.json tsconfig.tsbuildinfo",
    "format": "prettier --write ./src",
    "format:check": "prettier --check ./src"
  },
  "peerDependencies": {
    "whatwg-url": "7.1.0"
  },
  "publishConfig": {
    "access": "public"
  },
  "gitHead": "646c632924826e2b75c2304a75ee56959fe4a460"
}<|MERGE_RESOLUTION|>--- conflicted
+++ resolved
@@ -18,11 +18,7 @@
     "dist"
   ],
   "dependencies": {
-<<<<<<< HEAD
-    "@elizaos/core": "workspace:*",
-=======
     "@elizaos/core": "^1.0.0-beta.48",
->>>>>>> 36c6b927
     "@roamhq/wrtc": "^0.8.0",
     "@sinclair/typebox": "^0.32.20",
     "glob": "11.0.0",
