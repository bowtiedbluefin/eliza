--- conflicted
+++ resolved
@@ -71,12 +71,9 @@
         "@elizaos/plugin-web-search": "workspace:*",
         "@elizaos/plugin-genlayer": "workspace:*",
         "@elizaos/plugin-open-weather": "workspace:*",
-<<<<<<< HEAD
         "@elizaos/plugin-obsidian": "workspace:*",
-=======
         "@elizaos/plugin-arthera": "workspace:*",
         "@elizaos/plugin-allora": "workspace:*",
->>>>>>> 20d9622f
         "readline": "1.3.0",
         "ws": "8.18.0",
         "yargs": "17.7.2"
