--- conflicted
+++ resolved
@@ -127,22 +127,13 @@
 STARKNET_PRIVATE_KEY=
 STARKNET_RPC_URL=
 
-<<<<<<< HEAD
-# Coinbase Commerce
-COINBASE_COMMERCE_KEY=
-
-# Farcaster Neynar Configuration
-FARCASTER_FID=
-FARCASTER_NEYNAR_SIGNER_UUID=
-FARCASTER_NEYNAR_API_KEY=
-=======
 # Intiface Configuration
 INTIFACE_WEBSOCKET_URL=ws://localhost:12345
 
-# Farcaster
-FARCASTER_HUB_URL=
-FARCASTER_FID=
-FARCASTER_PRIVATE_KEY=
+# Farcaster Neynar Configuration
+FARCASTER_FID=                  # the FID associated with the account your are sending casts from
+FARCASTER_NEYNAR_API_KEY=       # Neynar API key: https://neynar.com/
+FARCASTER_NEYNAR_SIGNER_UUID=   # signer for the account you are sending casts from. create a signer here: https://dev.neynar.com/app
 
 # Coinbase
 COINBASE_COMMERCE_KEY= # from coinbase developer portal
@@ -193,5 +184,4 @@
 
 # ICP
 INTERNET_COMPUTER_PRIVATE_KEY=
-INTERNET_COMPUTER_ADDRESS=
->>>>>>> 88c0286f
+INTERNET_COMPUTER_ADDRESS=