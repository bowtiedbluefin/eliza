--- conflicted
+++ resolved
@@ -172,7 +172,6 @@
             title: "Community",
             items: [
               {
-<<<<<<< HEAD
                 label: 'Discord',
                 href: 'https://discord.gg/ai16z'
               },
@@ -181,16 +180,6 @@
                 href: 'https://twitter.com/ai16zdao'
               }
             ]
-=======
-                label: "Discord",
-                href: "https://discord.gg/NQHKW7US",
-              },
-              {
-                label: "Twitter",
-                href: "https://twitter.com/pmairca",
-              },
-            ],
->>>>>>> 2a7e1510
           },
           {
             title: "More",
