name: Native App

env:
  GH_TOKEN: ${{ secrets.GH_TOKEN }}
  GITHUB_TOKEN: ${{ secrets.GH_TOKEN }}
  # Skip binary downloads during install
  YOUTUBE_DL_SKIP_DOWNLOAD: true
  ADBLOCK: true
  PUPPETEER_SKIP_DOWNLOAD: true
  CYPRESS_INSTALL_BINARY: 0
  PLAYWRIGHT_SKIP_BROWSER_DOWNLOAD: 1

on:
  push:
    branches: [main, develop, v2-develop]
    paths:
      - 'packages/app/**'
      - '.github/workflows/**'
  pull_request:
    branches: [v2-develop]
    paths:
      - 'packages/app/**'
      - '.github/workflows/**'

jobs:
  test-build:
    strategy:
      fail-fast: false
      matrix:
<<<<<<< HEAD
        platform: [macos-latest, ubuntu-latest] # , windows-latest]
=======
        platform: [ubuntu-latest]
>>>>>>> 11b62b8a

    runs-on: ${{ matrix.platform }}
    env:
      TURBO_TOKEN: ${{ secrets.TURBO_TOKEN }}
      TURBO_TEAM: ${{ vars.TURBO_TEAM }}
      TURBO_REMOTE_ONLY: true # Enforces remote-only caching
      TURBO_CACHE: remote:rw # allow r/w to remote cache
    
    steps:
      - name: Checkout repository
        uses: actions/checkout@v4
        
      - name: Install Node.js
        uses: actions/setup-node@v4
        with:
          node-version: '23'
          
      - name: Install Bun
        uses: oven-sh/setup-bun@v2
          
      - name: Setup Rust
        run: |
          rustup update stable
          rustup default stable
        shell: bash
          
      - name: Rust cache
        uses: swatinem/rust-cache@v2
        with:
          workspaces: './packages/app/src-tauri -> target'
          
      - name: Install dependencies (ubuntu only)
        if: matrix.platform == 'ubuntu-latest'
        run: |
          sudo apt-get update
          sudo apt-get install -y libgtk-3-dev libwebkit2gtk-4.1-dev libappindicator3-dev librsvg2-dev patchelf libssl-dev libx11-dev libxdo-dev libxcb1-dev libxcb-render0-dev libxcb-shape0-dev libxcb-xfixes0-dev
          
      - name: Create .npmrc to skip postinstall scripts
        run: |
          echo "ignore-scripts=true" > .npmrc
        shell: bash
          
      - name: Install dependencies 
        run: bun install
        env:
          NPM_CONFIG_IGNORE_SCRIPTS: true
        
      - name: Build packages
        run: bun run build
          
      - name: Run TypeScript check
        run: |
          cd packages/app
          bun run typecheck
          
      - name: Install Tauri CLI
        run: |
          bun install -g @tauri-apps/cli
        shell: bash

      - name: Test build (verify it compiles)
        run: |
          cd packages/app
          bun run tauri build --debug <|MERGE_RESOLUTION|>--- conflicted
+++ resolved
@@ -27,11 +27,7 @@
     strategy:
       fail-fast: false
       matrix:
-<<<<<<< HEAD
-        platform: [macos-latest, ubuntu-latest] # , windows-latest]
-=======
         platform: [ubuntu-latest]
->>>>>>> 11b62b8a
 
     runs-on: ${{ matrix.platform }}
     env:
