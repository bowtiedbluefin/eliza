{
  "$schema": "https://docs.renovatebot.com/renovate-schema.json",
  "extends": [
    "config:base"
  ],
  "baseBranches": [
    "develop",
    "main"
  ],
  "packageRules": [
    {
      "groupName": "Discord.js ecosystem",
      "matchPackagePatterns": [
        "^@discordjs/",
        "^discord.js"
      ]
    },
    {
      "groupName": "TypeScript and related",
      "matchPackagePatterns": [
        "^@typescript-eslint/",
        "^typescript$",
        "^ts-",
        "^tslib$"
      ]
    },
    {
      "groupName": "Rollup and plugins",
      "matchPackagePatterns": [
        "^@rollup/",
        "^rollup"
      ]
    },
    {
      "groupName": "ESLint and formatting",
      "matchPackagePatterns": [
        "^eslint",
        "^prettier"
      ]
    },
    {
<<<<<<< HEAD
      "groupName": "SQLite related",
      "matchPackagePatterns": [
        "sqlite",
        "^@types/better-sqlite3",
        "^@types/sql.js"
      ]
=======
      "groupName": "Pglite related",
      "matchPackagePatterns": ["pglite", "^@types/better-pglite3", "^@types/sql.js"]
>>>>>>> 446fac5b
    }
  ],
  "timezone": "UTC",
  "schedule": [
    "every weekend"
  ],
  "prHourlyLimit": 2,
  "prConcurrentLimit": 10,
  "rangeStrategy": "pin",
  "separateMajorMinor": true,
  "dependencyDashboard": true
}<|MERGE_RESOLUTION|>--- conflicted
+++ resolved
@@ -1,61 +1,27 @@
 {
   "$schema": "https://docs.renovatebot.com/renovate-schema.json",
-  "extends": [
-    "config:base"
-  ],
-  "baseBranches": [
-    "develop",
-    "main"
-  ],
+  "extends": ["config:base"],
+  "baseBranches": ["develop", "main"],
   "packageRules": [
     {
       "groupName": "Discord.js ecosystem",
-      "matchPackagePatterns": [
-        "^@discordjs/",
-        "^discord.js"
-      ]
+      "matchPackagePatterns": ["^@discordjs/", "^discord.js"]
     },
     {
       "groupName": "TypeScript and related",
-      "matchPackagePatterns": [
-        "^@typescript-eslint/",
-        "^typescript$",
-        "^ts-",
-        "^tslib$"
-      ]
+      "matchPackagePatterns": ["^@typescript-eslint/", "^typescript$", "^ts-", "^tslib$"]
     },
     {
       "groupName": "Rollup and plugins",
-      "matchPackagePatterns": [
-        "^@rollup/",
-        "^rollup"
-      ]
+      "matchPackagePatterns": ["^@rollup/", "^rollup"]
     },
     {
       "groupName": "ESLint and formatting",
-      "matchPackagePatterns": [
-        "^eslint",
-        "^prettier"
-      ]
-    },
-    {
-<<<<<<< HEAD
-      "groupName": "SQLite related",
-      "matchPackagePatterns": [
-        "sqlite",
-        "^@types/better-sqlite3",
-        "^@types/sql.js"
-      ]
-=======
-      "groupName": "Pglite related",
-      "matchPackagePatterns": ["pglite", "^@types/better-pglite3", "^@types/sql.js"]
->>>>>>> 446fac5b
+      "matchPackagePatterns": ["^eslint", "^prettier"]
     }
   ],
   "timezone": "UTC",
-  "schedule": [
-    "every weekend"
-  ],
+  "schedule": ["every weekend"],
   "prHourlyLimit": 2,
   "prConcurrentLimit": 10,
   "rangeStrategy": "pin",
