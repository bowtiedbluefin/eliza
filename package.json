{
  "name": "eliza",
  "scripts": {
    "format": "biome format --write .",
    "lint": "biome lint .",
    "check": "biome check --apply .",
    "preinstall": "npx only-allow bun",
    "build": "turbo run build --filter=./packages/*",
    "start": "bun --filter=./packages/* start",
    "dev": "bun --filter=./packages/* dev",
    "release": "bun run build && bun format && npx lerna publish --no-private --force-publish",
    "docker:build": "bash ./scripts/docker.sh build",
    "docker:run": "bash ./scripts/docker.sh run",
    "docker:bash": "bash ./scripts/docker.sh bash",
    "docker:start": "bash ./scripts/docker.sh start",
    "docker": "bun docker:build && bun docker:run && bun docker:bash",
    "smokeTests": "bash ./scripts/smokeTests.sh",
    "test": "bash ./scripts/integrationTests.sh"
  },
  "devDependencies": {
    "@biomejs/biome": "^1.9.4",
    "bun": "1.2.2",
    "concurrently": "9.1.0",
    "cross-env": "7.0.3",
    "husky": "9.1.7",
    "lerna": "8.1.5",
    "only-allow": "^1.2.1",
    "turbo": "2.3.3",
    "typedoc": "0.26.11",
    "typescript": "5.6.3",
    "vite": "5.4.12",
    "vitest": "3.0.5"
  },
  "bun": {
    "overrides": {
      "onnxruntime-node": "1.20.1",
      "@ai-sdk/provider": "1.0.6",
      "@ai-sdk/provider-utils": "2.1.6",
      "cookie": "0.7.0",
      "bs58": "5.0.0",
      "secp256k1": "5.0.1",
      "minipass": "7.1.2"
    }
  },
  "engines": {
    "node": "23.3.0"
  },
  "dependencies": {
<<<<<<< HEAD
=======
    "@0glabs/0g-ts-sdk": "0.2.1",
    "@coinbase/coinbase-sdk": "0.10.0",
    "@elizaos-plugins/adapter-sqlite": "workspace:*",
    "@deepgram/sdk": "^3.9.0",
    "@injectivelabs/sdk-ts": "^1.14.33",
>>>>>>> a8593dfc
    "@vitest/eslint-plugin": "1.0.1",
    "amqplib": "0.10.5",
    "bs58": "4.0.0",
    "csv-parse": "5.6.0",
    "langdetect": "^0.2.1",
    "ollama-ai-provider": "0.16.1",
    "optional": "0.1.4",
    "sharp": "0.33.5",
    "ws": "8.18.0",
    "zod": "3.24.1"
  },
  "packageManager": "bun@1.2.2",
  "workspaces": [
    "packages/*"
  ]
}<|MERGE_RESOLUTION|>--- conflicted
+++ resolved
@@ -19,6 +19,7 @@
   },
   "devDependencies": {
     "@biomejs/biome": "^1.9.4",
+    "@vitest/eslint-plugin": "1.0.1",
     "bun": "1.2.2",
     "concurrently": "9.1.0",
     "cross-env": "7.0.3",
@@ -46,15 +47,6 @@
     "node": "23.3.0"
   },
   "dependencies": {
-<<<<<<< HEAD
-=======
-    "@0glabs/0g-ts-sdk": "0.2.1",
-    "@coinbase/coinbase-sdk": "0.10.0",
-    "@elizaos-plugins/adapter-sqlite": "workspace:*",
-    "@deepgram/sdk": "^3.9.0",
-    "@injectivelabs/sdk-ts": "^1.14.33",
->>>>>>> a8593dfc
-    "@vitest/eslint-plugin": "1.0.1",
     "amqplib": "0.10.5",
     "bs58": "4.0.0",
     "csv-parse": "5.6.0",
